import Foundation

#if !USING_BUILTIN_SQLITE
    #if os(OSX)
        import SQLiteMacOSX
    #elseif os(iOS)
        #if (arch(i386) || arch(x86_64))
            import SQLiteiPhoneSimulator
        #else
            import SQLiteiPhoneOS
        #endif
    #endif
#endif

/// A raw SQLite connection, suitable for the SQLite C API.
public typealias SQLiteConnection = OpaquePointer

/// A raw SQLite function argument.
typealias SQLiteValue = OpaquePointer


/// A Database connection.
///
/// You don't create a database directly. Instead, you use a DatabaseQueue, or
/// a DatabasePool:
///
///     let dbQueue = DatabaseQueue(...)
///
///     // The Database is the `db` in the closure:
///     dbQueue.inDatabase { db in
///         db.execute(...)
///     }
public final class Database {
    // The Database class is not thread-safe. An instance should always be
    // used through a SerializedDatabase.
    
    // MARK: - Database Information
    
    /// The database configuration
    public let configuration: Configuration
    
    /// The raw SQLite connection, suitable for the SQLite C API.
    public let sqliteConnection: SQLiteConnection
    
    /// The rowID of the most recently inserted row.
    ///
    /// If no row has ever been inserted using this database connection,
    /// returns zero.
    ///
    /// For more detailed information, see https://www.sqlite.org/c3ref/last_insert_rowid.html
    public var lastInsertedRowID: Int64 {
        DatabaseScheduler.preconditionValidQueue(self)
        return sqlite3_last_insert_rowid(sqliteConnection)
    }
    
    /// The number of rows modified, inserted or deleted by the most recent
    /// successful INSERT, UPDATE or DELETE statement.
    ///
    /// For more detailed information, see https://www.sqlite.org/c3ref/changes.html
    public var changesCount: Int {
        DatabaseScheduler.preconditionValidQueue(self)
        return Int(sqlite3_changes(sqliteConnection))
    }
    
    /// The total number of rows modified, inserted or deleted by all successful
    /// INSERT, UPDATE or DELETE statements since the database connection was
    /// opened.
    ///
    /// For more detailed information, see https://www.sqlite.org/c3ref/total_changes.html
    public var totalChangesCount: Int {
        DatabaseScheduler.preconditionValidQueue(self)
        return Int(sqlite3_total_changes(sqliteConnection))
    }
    
    var lastErrorCode: Int32 { return sqlite3_errcode(sqliteConnection) }
    var lastErrorMessage: String? { return String(cString: sqlite3_errmsg(sqliteConnection)) }
    
    /// True if the database connection is currently in a transaction.
    public var isInsideTransaction: Bool { return isInsideExplicitTransaction || !savepointStack.isEmpty }
    
    // Set by beginTransaction, rollback and commit. Not set by savepoints.
    private var isInsideExplicitTransaction: Bool = false
    
    // Transaction observers
<<<<<<< HEAD
    private var transactionObservers = [WeakTransactionObserver]()
    private var transactionState: TransactionState = .waitForTransactionCompletion
=======
    private var databaseEventObservers = [DatabaseEventObserver]()
    private var statementEventObservers = [DatabaseEventObserver]()  // subset of databaseEventObservers, set in updateStatementWillExecute
    private var transactionState: TransactionState = .WaitForTransactionCompletion
>>>>>>> ed847279
    private var savepointStack = SavePointStack()
    
    /// See setupBusyMode()
    private var busyCallback: BusyCallback?
    
    /// Available functions
    private var functions = Set<DatabaseFunction>()
    
    /// Available collations
    private var collations = Set<DatabaseCollation>()
    
    /// Schema Cache
    var schemaCache: DatabaseSchemaCache    // internal so that it can be tested
    
    /// Statement cache. Not part of the schema cache because statements belong
    /// to this connection, while schema cache can be shared with
    /// other connections.
    private var selectStatementCache: [String: SelectStatement] = [:]
    private var updateStatementCache: [String: UpdateStatement] = [:]
    
    init(path: String, configuration: Configuration, schemaCache: DatabaseSchemaCache) throws {
        // See https://www.sqlite.org/c3ref/open.html
        var sqliteConnection: SQLiteConnection? = nil
        let code = sqlite3_open_v2(path, &sqliteConnection, configuration.SQLiteOpenFlags, nil)
        guard code == SQLITE_OK else {
            throw DatabaseError(code: code, message: String(cString: sqlite3_errmsg(sqliteConnection)))
        }
        
        do {
            #if SQLITE_HAS_CODEC
                if let passphrase = configuration.passphrase {
                    try Database.setPassphrase(passphrase, forConnection: sqliteConnection)
                }
            #endif
            
            // Users are surprised when they open a picture as a database and
            // see no error (https://github.com/groue/GRDB.swift/issues/54).
            //
            // So let's fail early if file is not a database, or encrypted with
            // another passphrase.
            let readCode = sqlite3_exec(sqliteConnection, "SELECT * FROM sqlite_master LIMIT 1", nil, nil, nil)
            guard readCode == SQLITE_OK else {
                throw DatabaseError(code: readCode, message: String(cString: sqlite3_errmsg(sqliteConnection)))
            }
        } catch {
            closeConnection(sqliteConnection!)
            throw error
        }
        
        self.configuration = configuration
        self.schemaCache = schemaCache
        self.sqliteConnection = sqliteConnection!
        
        configuration.SQLiteConnectionDidOpen?()
    }
    
    /// This method must be called after database initialization
    func setup() throws {
        // Setup trace first, so that setup queries are traced.
        setupTrace()
        try setupForeignKeys()
        setupBusyMode()
        setupDefaultFunctions()
        setupDefaultCollations()
    }
    
    /// This method must be called before database deallocation
    func close() {
        DatabaseScheduler.preconditionValidQueue(self)
        assert(!isClosed)
        
        configuration.SQLiteConnectionWillClose?(sqliteConnection)
        updateStatementCache = [:]
        selectStatementCache = [:]
        closeConnection(sqliteConnection)
        isClosed = true
        configuration.SQLiteConnectionDidClose?()
    }
    
    private var isClosed: Bool = false
    deinit {
        assert(isClosed)
    }
    
    func releaseMemory() {
        sqlite3_db_release_memory(sqliteConnection)
        schemaCache.clear()
        updateStatementCache = [:]
        selectStatementCache = [:]
    }
    
    private func setupForeignKeys() throws {
        // Foreign keys are disabled by default with SQLite3
        if configuration.foreignKeysEnabled {
            try execute("PRAGMA foreign_keys = ON")
        }
    }
    
    private func setupTrace() {
        guard configuration.trace != nil else {
            return
        }
        let dbPointer = unsafeBitCast(self, to: UnsafeMutablePointer<Void>.self)
        sqlite3_trace(sqliteConnection, { (dbPointer, sql) in
            guard let sql = sql else { return }
            let database = unsafeBitCast(dbPointer, to: Database.self)
            database.configuration.trace!(String(cString: sql))
            }, dbPointer)
    }
    
    private func setupBusyMode() {
        switch configuration.busyMode {
        case .immediateError:
            break
            
        case .timeout(let duration):
            let milliseconds = Int32(duration * 1000)
            sqlite3_busy_timeout(sqliteConnection, milliseconds)
            
        case .callback(let callback):
            let dbPointer = unsafeBitCast(self, to: UnsafeMutablePointer<Void>.self)
            busyCallback = callback
            
            sqlite3_busy_handler(
                sqliteConnection,
                { (dbPointer: UnsafeMutablePointer<Void>?, numberOfTries: Int32) in
                    let database = unsafeBitCast(dbPointer, to: Database.self)
                    let callback = database.busyCallback!
                    return callback(numberOfTries: Int(numberOfTries)) ? 1 : 0
                },
                dbPointer)
        }
    }
    
    private func setupDefaultFunctions() {
        add(function: .capitalize)
        add(function: .lowercase)
        add(function: .uppercase)
        
        if #available(iOS 9.0, OSX 10.11, *) {
            add(function: .localizedCapitalize)
            add(function: .localizedLowercase)
            add(function: .localizedUppercase)
        }
    }
    
    private func setupDefaultCollations() {
        add(collation: .unicodeCompare)
        add(collation: .caseInsensitiveCompare)
        add(collation: .localizedCaseInsensitiveCompare)
        add(collation: .localizedCompare)
        add(collation: .localizedStandardCompare)
    }
}

private func closeConnection(_ sqliteConnection: SQLiteConnection) {
    // sqlite3_close_v2 was added in SQLite 3.7.14 http://www.sqlite.org/changes.html#version_3_7_14
    // It is available from iOS 8.2 and OS X 10.10 https://github.com/yapstudios/YapDatabase/wiki/SQLite-version-(bundled-with-OS)
    if #available(iOS 8.2, OSX 10.10, *) {
        // https://www.sqlite.org/c3ref/close.html
        // > If sqlite3_close_v2() is called with unfinalized prepared
        // > statements and/or unfinished sqlite3_backups, then the database
        // > connection becomes an unusable "zombie" which will automatically
        // > be deallocated when the last prepared statement is finalized or the
        // > last sqlite3_backup is finished.
        let code = sqlite3_close_v2(sqliteConnection)
        if code != SQLITE_OK {
            // A rare situation where GRDB doesn't fatalError on unprocessed
            // errors.
            let message = String(cString: sqlite3_errmsg(sqliteConnection))
            NSLog("GRDB could not close database with error %@: %@", NSNumber(value: code), NSString(string: message ?? ""))
        }
    } else {
        // https://www.sqlite.org/c3ref/close.html
        // > If the database connection is associated with unfinalized prepared
        // > statements or unfinished sqlite3_backup objects then
        // > sqlite3_close() will leave the database connection open and
        // > return SQLITE_BUSY.
        let code = sqlite3_close(sqliteConnection)
        if code != SQLITE_OK {
            // A rare situation where GRDB doesn't fatalError on unprocessed
            // errors.
            let message = String(cString: sqlite3_errmsg(sqliteConnection))
            NSLog("GRDB could not close database with error %@: %@", NSNumber(value: code), NSString(string: message ?? ""))
            if code == SQLITE_BUSY {
                // Let the user know about unfinalized statements that did
                // prevent the connection from closing properly.
                var stmt: SQLiteStatement? = sqlite3_next_stmt(sqliteConnection, nil)
                while stmt != nil {
                    NSLog("GRDB unfinalized statement: %@", NSString(string: String(validatingUTF8: sqlite3_sql(stmt))!))
                    stmt = sqlite3_next_stmt(sqliteConnection, stmt)
                }
            }
        }
    }
}


/// An SQLite threading mode. See https://www.sqlite.org/threadsafe.html.
enum ThreadingMode {
    case SQLiteDefault
    case multiThread
    case serialized
    
    var SQLiteOpenFlags: Int32 {
        switch self {
        case .SQLiteDefault:
            return 0
        case .multiThread:
            return SQLITE_OPEN_NOMUTEX
        case .serialized:
            return SQLITE_OPEN_FULLMUTEX
        }
    }
}


/// See BusyMode and https://www.sqlite.org/c3ref/busy_handler.html
public typealias BusyCallback = (numberOfTries: Int) -> Bool

/// When there are several connections to a database, a connection may try to
/// access the database while it is locked by another connection.
///
/// The BusyMode enum describes the behavior of GRDB when such a situation
/// occurs:
///
/// - .immediateError: The SQLITE_BUSY error is immediately returned to the
///   connection that tries to access the locked database.
///
/// - .timeout: The SQLITE_BUSY error will be returned only if the database
///   remains locked for more than the specified duration.
///
/// - .callback: Perform your custom lock handling.
///
/// To set the busy mode of a database, use Configuration:
///
///     let configuration = Configuration(busyMode: .timeout(1))
///     let dbQueue = DatabaseQueue(path: "...", configuration: configuration)
///
/// Relevant SQLite documentation:
///
/// - https://www.sqlite.org/c3ref/busy_timeout.html
/// - https://www.sqlite.org/c3ref/busy_handler.html
/// - https://www.sqlite.org/lang_transaction.html
/// - https://www.sqlite.org/wal.html
public enum BusyMode {
    /// The SQLITE_BUSY error is immediately returned to the connection that
    /// tries to access the locked database.
    case immediateError
    
    /// The SQLITE_BUSY error will be returned only if the database remains
    /// locked for more than the specified duration.
    case timeout(TimeInterval)
    
    /// A custom callback that is called when a database is locked.
    /// See https://www.sqlite.org/c3ref/busy_handler.html
    case callback(BusyCallback)
}


// =========================================================================
// MARK: - Statements

extension Database {
    
    /// Returns a new prepared statement that can be reused.
    ///
    ///     let statement = try db.makeSelectStatement("SELECT COUNT(*) FROM persons WHERE age > ?")
    ///     let moreThanTwentyCount = Int.fetchOne(statement, arguments: [20])!
    ///     let moreThanThirtyCount = Int.fetchOne(statement, arguments: [30])!
    ///
    /// - parameter sql: An SQL query.
    /// - returns: A SelectStatement.
    /// - throws: A DatabaseError whenever SQLite could not parse the sql query.
    public func makeSelectStatement(_ sql: String) throws -> SelectStatement {
        return try SelectStatement(database: self, sql: sql)
    }
    
    /// Returns a prepared statement that can be reused.
    ///
    ///     let statement = try db.cachedSelectStatement("SELECT COUNT(*) FROM persons WHERE age > ?")
    ///     let moreThanTwentyCount = Int.fetchOne(statement, arguments: [20])!
    ///     let moreThanThirtyCount = Int.fetchOne(statement, arguments: [30])!
    ///
    /// The returned statement may have already been used: it may or may not
    /// contain values for its eventual arguments.
    ///
    /// - parameter sql: An SQL query.
    /// - returns: An UpdateStatement.
    /// - throws: A DatabaseError whenever SQLite could not parse the sql query.
    public func cachedSelectStatement(_ sql: String) throws -> SelectStatement {
        if let statement = selectStatementCache[sql] {
            return statement
        }
        
        let statement = try makeSelectStatement(sql)
        selectStatementCache[sql] = statement
        return statement
    }
    
    /// Returns a new prepared statement that can be reused.
    ///
    ///     let statement = try db.makeUpdateStatement("INSERT INTO persons (name) VALUES (?)")
    ///     try statement.execute(arguments: ["Arthur"])
    ///     try statement.execute(arguments: ["Barbara"])
    ///
    /// - parameter sql: An SQL query.
    /// - returns: An UpdateStatement.
    /// - throws: A DatabaseError whenever SQLite could not parse the sql query.
    public func makeUpdateStatement(_ sql: String) throws -> UpdateStatement {
        return try UpdateStatement(database: self, sql: sql)
    }
    
    /// Returns a prepared statement that can be reused.
    ///
    ///     let statement = try db.cachedUpdateStatement("INSERT INTO persons (name) VALUES (?)")
    ///     try statement.execute(arguments: ["Arthur"])
    ///     try statement.execute(arguments: ["Barbara"])
    ///
    /// The returned statement may have already been used: it may or may not
    /// contain values for its eventual arguments.
    ///
    /// - parameter sql: An SQL query.
    /// - returns: An UpdateStatement.
    /// - throws: A DatabaseError whenever SQLite could not parse the sql query.
    public func cachedUpdateStatement(_ sql: String) throws -> UpdateStatement {
        if let statement = updateStatementCache[sql] {
            return statement
        }
        
        let statement = try makeUpdateStatement(sql)
        updateStatementCache[sql] = statement
        return statement
    }
    
    /// Executes one or several SQL statements, separated by semi-colons.
    ///
    ///     try db.execute(
    ///         "INSERT INTO persons (name) VALUES (:name)",
    ///         arguments: ["name": "Arthur"])
    ///
    ///     try db.execute(
    ///         "INSERT INTO persons (name) VALUES (?);" +
    ///         "INSERT INTO persons (name) VALUES (?);" +
    ///         "INSERT INTO persons (name) VALUES (?);",
    ///         arguments; ['Arthur', 'Barbara', 'Craig'])
    ///
    /// This method may throw a DatabaseError.
    ///
    /// - parameters:
    ///     - sql: An SQL query.
    ///     - arguments: Optional statement arguments.
    /// - throws: A DatabaseError whenever an SQLite error occurs.
    public func execute(_ sql: String, arguments: StatementArguments? = nil) throws {
        // This method is like sqlite3_exec (https://www.sqlite.org/c3ref/exec.html)
        // It adds support for arguments.
        
        DatabaseScheduler.preconditionValidQueue(self)
        
        // The tricky part is to consume arguments as statements are executed.
        //
        // Here we build two functions:
        // - consumeArguments returns arguments for a statement
        // - validateRemainingArguments validates the remaining arguments, after
        //   all statements have been executed, in the same way
<<<<<<< HEAD
        //   as Statement.validate(arguments:)
        let consumeArguments: (UpdateStatement) -> StatementArguments
        let validateRemainingArguments: () throws -> ()
        
        if let arguments = arguments {
            switch arguments.kind {
            case .values(let values):
                // Extract as many values as needed, statement after statement:
                var remainingValues = values
                consumeArguments = { (statement: UpdateStatement) -> StatementArguments in
                    let argumentCount = statement.sqliteArgumentCount
                    defer {
                        if remainingValues.count >= argumentCount {
                            remainingValues = Array(remainingValues.suffix(from: argumentCount))
                        } else {
                            remainingValues = []
                        }
                    }
                    return StatementArguments(remainingValues.prefix(argumentCount))
                }
                // It's not OK if there remains unused arguments:
                validateRemainingArguments = {
                    if !remainingValues.isEmpty {
                        throw DatabaseError(code: SQLITE_MISUSE, message: "wrong number of statement arguments: \(values.count)")
                    }
                }
            case .namedValues:
                // Reuse the dictionary argument for all statements:
                consumeArguments = { _ in return arguments }
                validateRemainingArguments = { _ in }
=======
        //   as Statement.validateArguments()
        
        var arguments = arguments ?? StatementArguments()
        let initialValuesCount = arguments.values.count
        let consumeArguments = { (statement: UpdateStatement) throws -> StatementArguments in
            let bindings = try arguments.consume(statement, allowingRemainingValues: true)
            return StatementArguments(bindings)
        }
        let validateRemainingArguments = {
            if !arguments.values.isEmpty {
                throw DatabaseError(code: SQLITE_MISUSE, message: "wrong number of statement arguments: \(initialValuesCount)")
>>>>>>> ed847279
            }
        }
        
        
        // Execute statements
        
        let sqlCodeUnits = sql.nulTerminatedUTF8
        var error: ErrorProtocol?
        
        // During the execution of sqlite3_prepare_v2, the observer listens to
        // authorization callbacks in order to recognize "interesting"
        // statements. See updateStatementDidExecute().
        let observer = StatementCompilationObserver(self)
        observer.start()
        
        sqlCodeUnits.withUnsafeBufferPointer { codeUnits in
            let sqlStart = UnsafePointer<Int8>(codeUnits.baseAddress)!
            let sqlEnd = sqlStart + sqlCodeUnits.count
            var statementStart = sqlStart
            while statementStart < sqlEnd - 1 {
                observer.reset()
                var statementEnd: UnsafePointer<Int8>? = nil
                var sqliteStatement: SQLiteStatement? = nil
                let code = sqlite3_prepare_v2(sqliteConnection, statementStart, -1, &sqliteStatement, &statementEnd)
                guard code == SQLITE_OK else {
                    error = DatabaseError(code: code, message: lastErrorMessage, sql: sql)
                    break
                }
                
                guard sqliteStatement != nil else {
                    // The remaining string contains only whitespace
                    assert(String(data: Data(bytesNoCopy: UnsafeMutablePointer<UInt8>(statementStart), count: statementEnd! - statementStart, deallocator: .none), encoding: .utf8)!.trimmingCharacters(in: .whitespacesAndNewlines).isEmpty)
                    break
                }
                
                do {
                    let statement = UpdateStatement(
                        database: self,
                        sqliteStatement: sqliteStatement!,
                        invalidatesDatabaseSchemaCache: observer.invalidatesDatabaseSchemaCache,
                        savepointAction: observer.savepointAction,
                        databaseEventKinds: observer.databaseEventKinds)
                    let arguments = try consumeArguments(statement)
                    statement.unsafeSetArguments(arguments)
                    try statement.execute()
                } catch let statementError {
                    error = statementError
                    break
                }
                
                statementStart = statementEnd!
            }
        }
        
        observer.stop()
        
        if let error = error {
            throw error
        }
        
        // Force arguments validity. See UpdateStatement.execute(), and SelectStatement.fetchSequence()
        try! validateRemainingArguments()
    }
}


// =========================================================================
// MARK: - Functions

extension Database {
    
    /// Add or redefine an SQL function.
    ///
    ///     let fn = DatabaseFunction("succ", argumentCount: 1) { databaseValues in
    ///         let dbv = databaseValues.first!
    ///         guard let int = dbv.value() as Int? else {
    ///             return nil
    ///         }
    ///         return int + 1
    ///     }
    ///     db.add(function: fn)
    ///     Int.fetchOne(db, "SELECT succ(1)")! // 2
    public func add(function: DatabaseFunction) {
        functions.update(with: function)
        let functionPointer = unsafeBitCast(function, to: UnsafeMutablePointer<Void>.self)
        let code = sqlite3_create_function_v2(
            sqliteConnection,
            function.name,
            function.argumentCount,
            SQLITE_UTF8 | function.eTextRep,
            functionPointer,
            { (context, argc, argv) in
                let function = unsafeBitCast(sqlite3_user_data(context), to: DatabaseFunction.self)
                do {
                    let result = try function.function(argc, argv)
                    switch result.storage {
                    case .null:
                        sqlite3_result_null(context)
                    case .int64(let int64):
                        sqlite3_result_int64(context, int64)
                    case .double(let double):
                        sqlite3_result_double(context, double)
                    case .string(let string):
                        sqlite3_result_text(context, string, -1, SQLITE_TRANSIENT)
                    case .blob(let data):
                        data.withUnsafeBytes { bytes in
                            sqlite3_result_blob(context, bytes, Int32(data.count), SQLITE_TRANSIENT)
                        }
                    }
                } catch let error as DatabaseError {
                    if let message = error.message {
                        sqlite3_result_error(context, message, -1)
                    }
                    sqlite3_result_error_code(context, Int32(error.code))
                } catch {
                    sqlite3_result_error(context, "\(error)", -1)
                }
            }, nil, nil, nil)
        
        guard code == SQLITE_OK else {
            fatalError(DatabaseError(code: code, message: lastErrorMessage).description)
        }
    }
    
    /// Remove an SQL function.
    public func remove(function: DatabaseFunction) {
        functions.remove(function)
        let code = sqlite3_create_function_v2(
            sqliteConnection,
            function.name,
            function.argumentCount,
            SQLITE_UTF8 | function.eTextRep,
            nil, nil, nil, nil, nil)
        guard code == SQLITE_OK else {
            fatalError(DatabaseError(code: code, message: lastErrorMessage).description)
        }
    }
}


/// An SQL function.
public final class DatabaseFunction {
    public let name: String
    let argumentCount: Int32
    let pure: Bool
    let function: (Int32, UnsafeMutablePointer<OpaquePointer?>?) throws -> DatabaseValue
    var eTextRep: Int32 { return pure ? SQLITE_DETERMINISTIC : 0 }
    
    /// Returns an SQL function.
    ///
    ///     let fn = DatabaseFunction("succ", argumentCount: 1) { databaseValues in
    ///         let dbv = databaseValues.first!
    ///         guard let int = dbv.value() as Int? else {
    ///             return nil
    ///         }
    ///         return int + 1
    ///     }
    ///     db.add(function: fn)
    ///     Int.fetchOne(db, "SELECT succ(1)")! // 2
    ///
    /// - parameters:
    ///     - name: The function name.
    ///     - argumentCount: The number of arguments of the function. If
    ///       omitted, or nil, the function accepts any number of arguments.
    ///     - pure: Whether the function is "pure", which means that its results
    ///       only depends on its inputs. When a function is pure, SQLite has
    ///       the opportunity to perform additional optimizations. Default value
    ///       is false.
    ///     - function: A function that takes an array of DatabaseValue
    ///       arguments, and returns an optional DatabaseValueConvertible such
    ///       as Int, String, NSDate, etc. The array is guaranteed to have
    ///       exactly *argumentCount* elements, provided *argumentCount* is
    ///       not nil.
    public init(_ name: String, argumentCount: Int32? = nil, pure: Bool = false, function: ([DatabaseValue]) throws -> DatabaseValueConvertible?) {
        self.name = name
        self.argumentCount = argumentCount ?? -1
        self.pure = pure
        self.function = { (argc, argv) in
            let arguments = (0..<Int(argc)).map { index in DatabaseValue(sqliteValue: argv.unsafelyUnwrapped[index]!) }
            return try function(arguments)?.databaseValue ?? .null
        }
    }
}

extension DatabaseFunction : Hashable {
    /// The hash value.
    public var hashValue: Int {
        return name.hashValue ^ argumentCount.hashValue
    }
}

/// Two functions are equal if they share the same name and argumentCount.
public func ==(lhs: DatabaseFunction, rhs: DatabaseFunction) -> Bool {
    return lhs.name == rhs.name && lhs.argumentCount == rhs.argumentCount
}


// =========================================================================
// MARK: - Collations

extension Database {
    
    /// Add or redefine a collation.
    ///
    ///     let collation = DatabaseCollation("localized_standard") { (string1, string2) in
    ///         return (string1 as NSString).localizedStandardCompare(string2)
    ///     }
    ///     db.add(collation: collation)
    ///     try db.execute("CREATE TABLE files (name TEXT COLLATE localized_standard")
    public func add(collation: DatabaseCollation) {
        collations.update(with: collation)
        let collationPointer = unsafeBitCast(collation, to: UnsafeMutablePointer<Void>.self)
        let code = sqlite3_create_collation_v2(
            sqliteConnection,
            collation.name,
            SQLITE_UTF8,
            collationPointer,
            { (collationPointer, length1, buffer1, length2, buffer2) -> Int32 in
                let collation = unsafeBitCast(collationPointer, to: DatabaseCollation.self)
                return Int32(collation.function(length1, buffer1, length2, buffer2).rawValue)
            }, nil)
        guard code == SQLITE_OK else {
            fatalError(DatabaseError(code: code, message: lastErrorMessage).description)
        }
    }
    
    /// Remove a collation.
    public func remove(collation: DatabaseCollation) {
        collations.remove(collation)
        sqlite3_create_collation_v2(
            sqliteConnection,
            collation.name,
            SQLITE_UTF8,
            nil, nil, nil)
    }
}

/// A Collation is a string comparison function used by SQLite.
public final class DatabaseCollation {
    public let name: String
    let function: (Int32, UnsafePointer<Void>?, Int32, UnsafePointer<Void>?) -> ComparisonResult
    
    /// Returns a collation.
    ///
    ///     let collation = DatabaseCollation("localized_standard") { (string1, string2) in
    ///         return (string1 as NSString).localizedStandardCompare(string2)
    ///     }
    ///     db.add(collation: collation)
    ///     try db.execute("CREATE TABLE files (name TEXT COLLATE localized_standard")
    ///
    /// - parameters:
    ///     - name: The function name.
    ///     - function: A function that compares two strings.
    public init(_ name: String, function: (String, String) -> ComparisonResult) {
        self.name = name
        self.function = { (length1, buffer1, length2, buffer2) in
            // Buffers are not C strings: they do not end with \0.
            let string1 = String(bytesNoCopy: UnsafeMutablePointer<Void>(buffer1.unsafelyUnwrapped), length: Int(length1), encoding: .utf8, freeWhenDone: false)!
            let string2 = String(bytesNoCopy: UnsafeMutablePointer<Void>(buffer2.unsafelyUnwrapped), length: Int(length2), encoding: .utf8, freeWhenDone: false)!
            return function(string1, string2)
        }
    }
}

extension DatabaseCollation : Hashable {
    /// The hash value.
    public var hashValue: Int {
        // We can't compute a hash since the equality is based on the opaque
        // sqlite3_strnicmp SQLite function.
        return 0
    }
}

/// Two collations are equal if they share the same name (case insensitive)
public func ==(lhs: DatabaseCollation, rhs: DatabaseCollation) -> Bool {
    // See https://www.sqlite.org/c3ref/create_collation.html
    return sqlite3_stricmp(lhs.name, lhs.name) == 0
}


// =========================================================================
// MARK: - Encryption

#if SQLITE_HAS_CODEC
extension Database {
    private class func setPassphrase(passphrase: String, forConnection sqliteConnection: SQLiteConnection) throws {
        let data = passphrase.data(using: .utf8)!
        let code = sqlite3_key(sqliteConnection, data.bytes, Int32(data.length))
        guard code == SQLITE_OK else {
            throw DatabaseError(code: code, message: String(cString: sqlite3_errmsg(sqliteConnection)))
        }
    }

    func changePassphrase(passphrase: String) throws {
        let data = passphrase.data(using: .utf8)!
        let code = sqlite3_rekey(sqliteConnection, data.bytes, Int32(data.length))
        guard code == SQLITE_OK else {
            throw DatabaseError(code: code, message: String(cString: sqlite3_errmsg(sqliteConnection)))
        }
    }
}
#endif


// =========================================================================
// MARK: - Database Schema

/// The protocol for schema cache.
///
/// This protocol must not contain values that are valid for a single connection
/// only, because several connections can share the same schema cache.
protocol DatabaseSchemaCache {
    mutating func clear()
    
    func primaryKey(_ tableName: String) -> PrimaryKey??
    mutating func set(primaryKey: PrimaryKey?, for tableName: String)
}

extension Database {
    
    /// Clears the database schema cache.
    ///
    /// You may need to clear the cache manually if the database schema is
    /// modified by another connection.
    public func clearSchemaCache() {
        DatabaseScheduler.preconditionValidQueue(self)
        schemaCache.clear()
        
        // We also clear updateStatementCache and selectStatementCache despite
        // the automatic statement recompilation (see https://www.sqlite.org/c3ref/prepare.html)
        // because the automatic statement recompilation only happens a
        // limited number of times.
        updateStatementCache = [:]
        selectStatementCache = [:]
    }
    
    /// Returns whether a table exists.
    public func tableExists(_ tableName: String) -> Bool {
        DatabaseScheduler.preconditionValidQueue(self)
        
        // SQlite identifiers are case-insensitive, case-preserving (http://www.alberton.info/dbms_identifiers_and_case_sensitivity.html)
        return Row.fetchOne(self,
            "SELECT sql FROM sqlite_master WHERE type = 'table' AND LOWER(name) = ?",
            arguments: [tableName.lowercased()]) != nil
    }
    
    /// The primary key for table named `tableName`; nil if table has no
    /// primary key.
    ///
    /// - throws: A DatabaseError if table does not exist.
    public func primaryKey(_ tableName: String) throws -> PrimaryKey? {
        DatabaseScheduler.preconditionValidQueue(self)
        
        if let primaryKey = schemaCache.primaryKey(tableName) {
            return primaryKey
        }
        
        // https://www.sqlite.org/pragma.html
        //
        // > PRAGMA database.table_info(table-name);
        // >
        // > This pragma returns one row for each column in the named table.
        // > Columns in the result set include the column name, data type,
        // > whether or not the column can be NULL, and the default value for
        // > the column. The "pk" column in the result set is zero for columns
        // > that are not part of the primary key, and is the index of the
        // > column in the primary key for columns that are part of the primary
        // > key.
        //
        // CREATE TABLE persons (
        //   id INTEGER PRIMARY KEY,
        //   firstName TEXT,
        //   lastName TEXT)
        //
        // PRAGMA table_info("persons")
        //
        // cid | name      | type    | notnull | dflt_value | pk |
        // 0   | id        | INTEGER | 0       | NULL       | 1  |
        // 1   | firstName | TEXT    | 0       | NULL       | 0  |
        // 2   | lastName  | TEXT    | 0       | NULL       | 0  |
        
        if #available(iOS 8.2, OSX 10.10, *) { } else {
            // Work around a bug in SQLite where PRAGMA table_info would
            // return a result even after the table was deleted.
            if !tableExists(tableName) {
                throw DatabaseError(message: "no such table: \(tableName)")
            }
        }
        let columnInfos = ColumnInfo.fetchAll(self, "PRAGMA table_info(\(tableName.quotedDatabaseIdentifier))")
        guard columnInfos.count > 0 else {
            throw DatabaseError(message: "no such table: \(tableName)")
        }
        
        let primaryKey: PrimaryKey?
        let pkColumnInfos = columnInfos
            .filter { $0.primaryKeyIndex > 0 }
            .sorted { $0.primaryKeyIndex < $1.primaryKeyIndex }
        
        switch pkColumnInfos.count {
        case 0:
            // No primary key column
            primaryKey = nil
        case 1:
            // Single column
            let pkColumnInfo = pkColumnInfos.first!
            
            // https://www.sqlite.org/lang_createtable.html:
            //
            // > With one exception noted below, if a rowid table has a primary
            // > key that consists of a single column and the declared type of
            // > that column is "INTEGER" in any mixture of upper and lower
            // > case, then the column becomes an alias for the rowid. Such a
            // > column is usually referred to as an "integer primary key".
            // > A PRIMARY KEY column only becomes an integer primary key if the
            // > declared type name is exactly "INTEGER". Other integer type
            // > names like "INT" or "BIGINT" or "SHORT INTEGER" or "UNSIGNED
            // > INTEGER" causes the primary key column to behave as an ordinary
            // > table column with integer affinity and a unique index, not as
            // > an alias for the rowid.
            // >
            // > The exception mentioned above is that if the declaration of a
            // > column with declared type "INTEGER" includes an "PRIMARY KEY
            // > DESC" clause, it does not become an alias for the rowid [...]
            //
            // FIXME: We ignore the exception, and consider all INTEGER primary
            // keys as aliases for the rowid:
            if pkColumnInfo.type.uppercased() == "INTEGER" {
                primaryKey = .rowID(pkColumnInfo.name)
            } else {
                primaryKey = .regular([pkColumnInfo.name])
            }
        default:
            // Multi-columns primary key
            primaryKey = .regular(pkColumnInfos.map { $0.name })
        }
        
        schemaCache.set(primaryKey: primaryKey, for: tableName)
        return primaryKey
    }
    
    // CREATE TABLE persons (
    //   id INTEGER PRIMARY KEY,
    //   firstName TEXT,
    //   lastName TEXT)
    //
    // PRAGMA table_info("persons")
    //
    // cid | name      | type    | notnull | dflt_value | pk |
    // 0   | id        | INTEGER | 0       | NULL       | 1  |
    // 1   | firstName | TEXT    | 0       | NULL       | 0  |
    // 2   | lastName  | TEXT    | 0       | NULL       | 0  |
    private struct ColumnInfo : RowConvertible {
        let name: String
        let type: String
        let notNull: Bool
        let defaultDatabaseValue: DatabaseValue
        let primaryKeyIndex: Int
        
        init(row: Row) {
            name = row.value(named: "name")
            type = row.value(named: "type")
            notNull = row.value(named: "notnull")
            defaultDatabaseValue = row.databaseValue(named: "dflt_value")!
            primaryKeyIndex = row.value(named: "pk")
        }
    }
}

/// You get primary keys from table names, with the Database.primaryKey(_)
/// method.
///
/// Primary key is nil when table has no primary key:
///
///     // CREATE TABLE items (name TEXT)
///     let itemPk = try db.primaryKey("items") // nil
///
/// Primary keys have one or several columns. When the primary key has a single
/// column, it may contain the row id:
///
///     // CREATE TABLE persons (
///     //   id INTEGER PRIMARY KEY,
///     //   name TEXT
///     // )
///     let personPk = try db.primaryKey("persons")!
///     personPk.columns     // ["id"]
///     personPk.rowIDColumn // "id"
///
///     // CREATE TABLE countries (
///     //   isoCode TEXT NOT NULL PRIMARY KEY
///     //   name TEXT
///     // )
///     let countryPk = db.primaryKey("countries")!
///     countryPk.columns     // ["isoCode"]
///     countryPk.rowIDColumn // nil
///
///     // CREATE TABLE citizenships (
///     //   personID INTEGER NOT NULL REFERENCES persons(id)
///     //   countryIsoCode TEXT NOT NULL REFERENCES countries(isoCode)
///     //   PRIMARY KEY (personID, countryIsoCode)
///     // )
///     let citizenshipsPk = db.primaryKey("citizenships")!
///     citizenshipsPk.columns     // ["personID", "countryIsoCode"]
///     citizenshipsPk.rowIDColumn // nil
public struct PrimaryKey {
    private enum Impl {
        /// An INTEGER PRIMARY KEY column that aliases the Row ID.
        /// Associated string is the column name.
        case rowID(String)
        
        /// Any primary key, but INTEGER PRIMARY KEY.
        /// Associated strings are column names.
        case regular([String])
    }
    
    private let impl: Impl
    
    static func rowID(_ column: String) -> PrimaryKey {
        return PrimaryKey(impl: .rowID(column))
    }
    
    static func regular(_ columns: [String]) -> PrimaryKey {
        assert(!columns.isEmpty)
        return PrimaryKey(impl: .regular(columns))
    }
    
    /// The columns in the primary key; this array is never empty.
    public var columns: [String] {
        switch impl {
        case .rowID(let column):
            return [column]
        case .regular(let columns):
            return columns
        }
    }
    
    /// When not nil, the name of the column that contains the INTEGER PRIMARY KEY.
    public var rowIDColumn: String? {
        switch impl {
        case .rowID(let column):
            return column
        case .regular:
            return nil
        }
    }
}


// =========================================================================
// MARK: - StatementCompilationObserver

/// A class that gathers information about a statement during its compilation.
final class StatementCompilationObserver {
    let database: Database
    
    /// A dictionary [tablename: Set<columnName>] of accessed columns
    var readTables: [String: Set<String>] = [:]
    
    /// What this statement does to the database
    var databaseEventKinds: [DatabaseEventKind] = []
    
    /// True if a statement alter the schema in a way that required schema cache
    /// invalidation. Adding a column to a table does invalidate the schema
    /// cache, but not adding a table.
    var invalidatesDatabaseSchemaCache = false
    
    /// Not nil if a statement is a BEGIN/RELEASE/ROLLBACK savepoint statement.
    var savepointAction: (name: String, action: SavepointActionKind)?
    
    init(_ database: Database) {
        self.database = database
    }
    
    // Call this method before calling sqlite3_prepare_v2()
    func start() {
        let observerPointer = unsafeBitCast(self, to: UnsafeMutablePointer<Void>.self)
        sqlite3_set_authorizer(database.sqliteConnection, { (observerPointer, actionCode, CString1, CString2, CString3, CString4) -> Int32 in
            switch actionCode {
            case SQLITE_DROP_TABLE, SQLITE_DROP_TEMP_TABLE, SQLITE_DROP_TEMP_VIEW, SQLITE_DROP_VIEW, SQLITE_DETACH, SQLITE_ALTER_TABLE, SQLITE_DROP_VTABLE:
                let observer = unsafeBitCast(observerPointer, to: StatementCompilationObserver.self)
                observer.invalidatesDatabaseSchemaCache = true
            case SQLITE_READ:
<<<<<<< HEAD
                let observer = unsafeBitCast(observerPointer, to: StatementCompilationObserver.self)
                observer.sourceTables.insert(String(cString: CString1!))
=======
                let observer = unsafeBitCast(observerPointer, StatementCompilationObserver.self)
                observer.insertRead(tableName: String.fromCString(CString1)!, columnName: String.fromCString(CString2)!)
            case SQLITE_INSERT:
                let observer = unsafeBitCast(observerPointer, StatementCompilationObserver.self)
                observer.databaseEventKinds.append(.Insert(tableName: String.fromCString(CString1)!))
            case SQLITE_DELETE:
                let observer = unsafeBitCast(observerPointer, StatementCompilationObserver.self)
                observer.databaseEventKinds.append(.Delete(tableName: String.fromCString(CString1)!))
            case SQLITE_UPDATE:
                let observer = unsafeBitCast(observerPointer, StatementCompilationObserver.self)
                observer.insertUpdateEventKind(tableName: String.fromCString(CString1)!, columnName: String.fromCString(CString2)!)
>>>>>>> ed847279
            case SQLITE_SAVEPOINT:
                let observer = unsafeBitCast(observerPointer, to: StatementCompilationObserver.self)
                let name = String(cString: CString2!)
                let action = SavepointActionKind(rawValue: String(cString: CString1!))!
                observer.savepointAction = (name: name, action: action)
            default:
                break
            }
            return SQLITE_OK
            }, observerPointer)
    }
    
    // Call this method between two calls to calling sqlite3_prepare_v2()
    func reset() {
        readTables = [:]
        databaseEventKinds = []
        invalidatesDatabaseSchemaCache = false
        savepointAction = nil
    }
    
    func insertRead(tableName tableName: String, columnName: String) {
        if readTables[tableName] != nil {
           readTables[tableName]!.insert(columnName)
        } else {
           readTables[tableName] = [columnName]
        }
    }
    
    func insertUpdateEventKind(tableName tableName: String, columnName: String) {
        for (index, eventKind) in databaseEventKinds.enumerate() {
            if case .Update(let t, let columnNames) = eventKind where t == tableName {
                var columnNames = columnNames
                columnNames.insert(columnName)
                databaseEventKinds[index] = .Update(tableName: tableName, columnNames: columnNames)
                return
            }
        }
        databaseEventKinds.append(.Update(tableName: tableName, columnNames: [columnName]))
    }
    
    func stop() {
        sqlite3_set_authorizer(database.sqliteConnection, nil, nil)
    }
}

enum SavepointActionKind : String {
    case begin = "BEGIN"
    case release = "RELEASE"
    case rollback = "ROLLBACK"
}


// =========================================================================
// MARK: - Transactions & Savepoint

extension Database {
    /// Executes a block inside a database transaction.
    ///
    ///     try dbQueue.inDatabase do {
    ///         try db.inTransaction {
    ///             try db.execute("INSERT ...")
    ///             return .commit
    ///         }
    ///     }
    ///
    /// If the block throws an error, the transaction is rollbacked and the
    /// error is rethrown.
    ///
    /// This method is not reentrant: you can't nest transactions.
    ///
    /// - parameters:
    ///     - kind: The transaction type (default nil). If nil, the transaction
    ///       type is configuration.defaultTransactionKind, which itself
    ///       defaults to .immediate. See https://www.sqlite.org/lang_transaction.html
    ///       for more information.
    ///     - block: A block that executes SQL statements and return either
    ///       .commit or .rollback.
    /// - throws: The error thrown by the block.
    public func inTransaction(_ kind: TransactionKind? = nil, _ block: @noescape() throws -> TransactionCompletion) throws {
        // Begin transaction
        try beginTransaction(kind ?? configuration.defaultTransactionKind)
        
        // Now that transaction has begun, we'll rollback in case of error.
        // But we'll throw the first caught error, so that user knows
        // what happened.
        var firstError: ErrorProtocol? = nil
        let needsRollback: Bool
        do {
            let completion = try block()
            switch completion {
            case .commit:
                try commit()
                needsRollback = false
            case .rollback:
                needsRollback = true
            }
        } catch {
            firstError = error
            needsRollback = true
        }
        
        if needsRollback {
            do {
                try rollback(underlyingError: firstError)
            } catch {
                if firstError == nil {
                    firstError = error
                }
            }
        }

        if let firstError = firstError {
            throw firstError
        }
    }
    
    /// Executes a block inside a savepoint.
    ///
    ///     try dbQueue.inDatabase do {
    ///         try db.inSavepoint {
    ///             try db.execute("INSERT ...")
    ///             return .commit
    ///         }
    ///     }
    ///
    /// If the block throws an error, the savepoint is rollbacked and the
    /// error is rethrown.
    ///
    /// This method is reentrant: you can nest savepoints.
    ///
    /// - parameter block: A block that executes SQL statements and return
    ///   either .commit or .rollback.
    /// - throws: The error thrown by the block.
    public func inSavepoint(_ block: @noescape() throws -> TransactionCompletion) throws {
        // By default, top level SQLite savepoints open a deferred transaction.
        //
        // But GRDB database configuration mandates a default transaction kind
        // that we have to honor.
        //
        // So when the default GRDB transaction kind is not deferred, we open a
        // transaction instead
        guard isInsideTransaction || configuration.defaultTransactionKind == .deferred else {
            return try inTransaction(nil, block)
        }

        // If the savepoint is top-level, we'll use ROLLBACK TRANSACTION in
        // order to perform the special error handling of rollbacks (see
        // the rollback method).
        let topLevelSavepoint = !isInsideTransaction
        
        // Begin savepoint
        //
        // We use a single name for savepoints because there is no need
        // using unique savepoint names. User could still mess with them
        // with raw SQL queries, but let's assume that it is unlikely that
        // the user uses "grdb" as a savepoint name.
        try execute("SAVEPOINT grdb")
        
        // Now that savepoint has begun, we'll rollback in case of error.
        // But we'll throw the first caught error, so that user knows
        // what happened.
        var firstError: ErrorProtocol? = nil
        let needsRollback: Bool
        do {
            let completion = try block()
            switch completion {
            case .commit:
                try execute("RELEASE SAVEPOINT grdb")
                needsRollback = false
            case .rollback:
                needsRollback = true
            }
        } catch {
            firstError = error
            needsRollback = true
        }
        
        if needsRollback {
            do {
                if topLevelSavepoint {
                    try rollback(underlyingError: firstError)
                } else {
                    // Rollback, and release the savepoint.
                    // Rollback alone is not enough to clear the savepoint from
                    // the SQLite savepoint stack.
                    try execute("ROLLBACK TRANSACTION TO SAVEPOINT grdb")
                    try execute("RELEASE SAVEPOINT grdb")
                }
            } catch {
                if firstError == nil {
                    firstError = error
                }
            }
        }
        
        if let firstError = firstError {
            throw firstError
        }
    }
    
    private func beginTransaction(_ kind: TransactionKind) throws {
        switch kind {
        case .deferred:
            try execute("BEGIN DEFERRED TRANSACTION")
        case .immediate:
            try execute("BEGIN IMMEDIATE TRANSACTION")
        case .exclusive:
            try execute("BEGIN EXCLUSIVE TRANSACTION")
        }
        isInsideExplicitTransaction = true
    }
    
    private func rollback(underlyingError: ErrorProtocol? = nil) throws {
        do {
            try execute("ROLLBACK TRANSACTION")
        } catch {
            // https://www.sqlite.org/lang_transaction.html#immediate
            //
            // > Response To Errors Within A Transaction
            // >
            // > If certain kinds of errors occur within a transaction, the
            // > transaction may or may not be rolled back automatically.
            // > The errors that can cause an automatic rollback include:
            // >
            // > - SQLITE_FULL: database or disk full
            // > - SQLITE_IOERR: disk I/O error
            // > - SQLITE_BUSY: database in use by another process
            // > - SQLITE_NOMEM: out or memory
            // >
            // > [...] It is recommended that applications respond to the
            // > errors listed above by explicitly issuing a ROLLBACK
            // > command. If the transaction has already been rolled back
            // > automatically by the error response, then the ROLLBACK
            // > command will fail with an error, but no harm is caused
            // > by this.
            //
            // Rollback and ignore error because we'll throw firstError.
            guard let underlyingError = underlyingError as? DatabaseError where [SQLITE_FULL, SQLITE_IOERR, SQLITE_BUSY, SQLITE_NOMEM].contains(Int32(underlyingError.code)) else {
                throw error
            }
        }
        
        savepointStack.clear()  // TODO: write tests that fail when we remove this line. Hint: those tests must not use any transaction observer because savepointStack.clear() is already called in willCommit() and didRollback()
        isInsideExplicitTransaction = false
    }
    
    private func commit() throws {
        try execute("COMMIT TRANSACTION")
        savepointStack.clear()  // TODO: write tests that fail when we remove this line. Hint: those tests must not use any transaction observer because savepointStack.clear() is already called in willCommit() and didRollback()
        isInsideExplicitTransaction = false
    }
    
    /// Add a transaction observer, so that it gets notified of
    /// database changes.
    ///
    /// The transaction observer is weakly referenced: it is not retained, and
    /// stops getting notifications after it is deallocated.
<<<<<<< HEAD
    public func add(transactionObserver: TransactionObserver) {
=======
    ///
    /// - parameters:
    ///     - transactionObserver: A transaction observer.
    ///     - filter: An optional database event filter. When nil (the default),
    ///       all events are notified to the observer. When not nil, only events
    ///       that pass the filter are notified.
    public func addTransactionObserver(transactionObserver: TransactionObserverType, forDatabaseEvents filter: ((DatabaseEventKind) -> Bool)? = nil) {
>>>>>>> ed847279
        DatabaseScheduler.preconditionValidQueue(self)
        databaseEventObservers.append(DatabaseEventObserver(transactionObserver: transactionObserver, filter: filter))
        if databaseEventObservers.count == 1 {
            installTransactionObserverHooks()
        }
    }
    
    /// Remove a transaction observer.
    public func remove(transactionObserver: TransactionObserver) {
        DatabaseScheduler.preconditionValidQueue(self)
        databaseEventObservers.removeFirst { $0.transactionObserver === transactionObserver }
        if databaseEventObservers.isEmpty {
            uninstallTransactionObserverHooks()
        }
    }
    
    /// Clears references to deallocated observers, and uninstall transaction
    /// hooks if there is no remaining observers.
    private func cleanupDatabaseEventObservers() {
        databaseEventObservers = databaseEventObservers.filter { $0.transactionObserver != nil }
        if databaseEventObservers.isEmpty {
            uninstallTransactionObserverHooks()
        }
    }
    
    /// Checks that a SQL query is valid for a select statement.
    ///
    /// Select statements do not call database.updateStatementDidExecute().
    /// Here we make sure that the update statements we track are not hidden in
    /// a select statement.
    ///
    /// An INSERT statement will pass, but not DROP TABLE (which invalidates the
    /// database cache), or RELEASE SAVEPOINT (which alters the savepoint stack)
<<<<<<< HEAD
    static func preconditionValidSelectStatement(sql: String, observer: StatementCompilationObserver) {
        GRDBPrecondition(!observer.invalidatesDatabaseSchemaCache, "Invalid statement type for query \(String(reflecting: sql)): use UpdateStatement instead.")
=======
    static func preconditionValidSelectStatement(sql sql: String, observer: StatementCompilationObserver) {
        GRDBPrecondition(observer.invalidatesDatabaseSchemaCache == false, "Invalid statement type for query \(String(reflecting: sql)): use UpdateStatement instead.")
>>>>>>> ed847279
        GRDBPrecondition(observer.savepointAction == nil, "Invalid statement type for query \(String(reflecting: sql)): use UpdateStatement instead.")
        GRDBPrecondition(observer.databaseEventKinds.isEmpty, "Invalid statement type for query \(String(reflecting: sql)): use UpdateStatement instead.")
    }
    
    func updateStatementWillExecute(statement: UpdateStatement) {
        let databaseEventKinds = statement.databaseEventKinds
        statementEventObservers = databaseEventObservers.filter { databaseEventObserver in
            guard let filter = databaseEventObserver.filter else { return true }
            return databaseEventKinds.indexOf(filter) != nil
        }
    }
    
    /// Some failed statements interest transaction observers.
<<<<<<< HEAD
    func updateStatementDidFail(_ statement: UpdateStatement) throws {
=======
    func updateStatementDidFail(statement: UpdateStatement) throws {
        // Wait for next statement
        statementEventObservers = []
        
>>>>>>> ed847279
        // Reset transactionState before didRollback eventually executes
        // other statements.
        let transactionState = self.transactionState
        self.transactionState = .waitForTransactionCompletion
        
        // Failed statements can not be reused, because sqlite3_reset won't
        // be able to restore the statement to its initial state:
        // https://www.sqlite.org/c3ref/reset.html
        //
        // So make sure we clear this statement from the cache.
        if let index = updateStatementCache.index(where: { $0.1 === statement }) {
            updateStatementCache.remove(at: index)
        }
        
        switch transactionState {
        case .rollbackFromTransactionObserver(let error):
            didRollback()
            throw error
        default:
            break
        }
    }
    
    /// Some succeeded statements invalidate the database cache, others interest
    /// transaction observers, and others modify the savepoint stack.
<<<<<<< HEAD
    func updateStatementDidExecute(_ statement: UpdateStatement) {
=======
    func updateStatementDidExecute(statement: UpdateStatement) {
        // Wait for next statement
        statementEventObservers = []
        
>>>>>>> ed847279
        if statement.invalidatesDatabaseSchemaCache {
            clearSchemaCache()
        }
        
        if let savepointAction = statement.savepointAction {
            switch savepointAction.action {
            case .begin:
                savepointStack.beginSavepoint(named: savepointAction.name)
            case .release:
                savepointStack.releaseSavepoint(named: savepointAction.name)
                if savepointStack.isEmpty {
                    let eventsBuffer = savepointStack.eventsBuffer
                    savepointStack.clear()
                    for (event, notifiedObservers) in eventsBuffer {
                        for observer in notifiedObservers.flatMap({ $0.transactionObserver }) {
                            event.send(to: observer)
                        }
                    }
                }
            case .rollback:
                savepointStack.rollbackSavepoint(named: savepointAction.name)
            }
        }
        
        // Reset transactionState before didCommit or didRollback eventually
        // execute other statements.
        let transactionState = self.transactionState
        self.transactionState = .waitForTransactionCompletion
        
        switch transactionState {
        case .commit:
            didCommit()
        case .rollback:
            didRollback()
        default:
            break
        }
    }
    
    /// Transaction hook
    private func willCommit() throws {
        let eventsBuffer = savepointStack.eventsBuffer
        savepointStack.clear()
        
        var notifiedObserversForCommit: [TransactionObserverType] = databaseEventObservers.flatMap({ $0.transactionObserver })
        for (event, notifiedObservers) in eventsBuffer {
            for observer in notifiedObservers.flatMap({ $0.transactionObserver }) {
                event.send(to: observer)
                if !notifiedObserversForCommit.contains({ $0 === observer }) {
                    notifiedObserversForCommit.append(observer)
                }
            }
        }
        for observer in notifiedObserversForCommit {
            try observer.databaseWillCommit()
        }
    }
    
#if SQLITE_ENABLE_PREUPDATE_HOOK
    /// Transaction hook
<<<<<<< HEAD
    private func willChange(with event: DatabasePreUpdateEvent)
    {
        if savepointStack.isEmpty {
            for observer in transactionObservers.flatMap({ $0.observer }) {
                observer.databaseWillChange(with: event)
=======
    private func willChangeWithEvent(event: DatabasePreUpdateEvent) {
        if savepointStack.isEmpty {
            // Don't notify all databaseEventObservers about the database event.
            // Only notify those that are interested in the event, and have been
            // isolated in updateStatementWillExecute().
            for observer in statementEventObservers.flatMap({ $0.transactionObserver }) {
                observer.databaseWillChangeWithEvent(event)
>>>>>>> ed847279
            }
        } else {
            // Buffer both event and the observers that should be notified of the event.
            savepointStack.eventsBuffer.append((event: event.copy(), notifiedObservers: statementEventObservers))
        }
    }
#endif
    
    /// Transaction hook
    private func didChange(with event: DatabaseEvent) {
        if savepointStack.isEmpty {
<<<<<<< HEAD
            for observer in transactionObservers.flatMap({ $0.observer }) {
                observer.databaseDidChange(with: event)
=======
            // Don't notify all databaseEventObservers about the database event.
            // Only notify those that are interested in the event, and have been
            // isolated in updateStatementWillExecute().
            for observer in statementEventObservers.flatMap({ $0.transactionObserver }) {
                observer.databaseDidChangeWithEvent(event)
>>>>>>> ed847279
            }
        } else {
            // Buffer both event and the observers that should be notified of the event.
            savepointStack.eventsBuffer.append((event: event.copy(), notifiedObservers: statementEventObservers))
        }
    }
    
    /// Transaction hook
    private func didCommit() {
        for observer in databaseEventObservers.flatMap({ $0.transactionObserver }) {
            observer.databaseDidCommit(self)
        }
        cleanupDatabaseEventObservers()
    }
    
    /// Transaction hook
    private func didRollback() {
        savepointStack.clear()
        for observer in databaseEventObservers.flatMap({ $0.transactionObserver }) {
            observer.databaseDidRollback(self)
        }
        cleanupDatabaseEventObservers()
    }
    
    private func installTransactionObserverHooks() {
        let dbPointer = unsafeBitCast(self, to: UnsafeMutablePointer<Void>.self)
        
        sqlite3_update_hook(sqliteConnection, { (dbPointer, updateKind, databaseNameCString, tableNameCString, rowID) in
            let db = unsafeBitCast(dbPointer, to: Database.self)
            db.didChange(with: DatabaseEvent(
                kind: DatabaseEvent.Kind(rawValue: updateKind)!,
                rowID: rowID,
                databaseNameCString: databaseNameCString,
                tableNameCString: tableNameCString))
            }, dbPointer)
        
        
        sqlite3_commit_hook(sqliteConnection, { dbPointer in
            let db = unsafeBitCast(dbPointer, to: Database.self)
            do {
                try db.willCommit()
                db.transactionState = .commit
                // Next step: updateStatementDidExecute()
                return 0
            } catch {
                db.transactionState = .rollbackFromTransactionObserver(error)
                // Next step: sqlite3_rollback_hook callback
                return 1
            }
            }, dbPointer)
        
        
        sqlite3_rollback_hook(sqliteConnection, { dbPointer in
            let db = unsafeBitCast(dbPointer, to: Database.self)
            switch db.transactionState {
            case .rollbackFromTransactionObserver:
                // Next step: updateStatementDidFail()
                break
            default:
                db.transactionState = .rollback
                // Next step: updateStatementDidExecute()
            }
            }, dbPointer)
        
        #if SQLITE_ENABLE_PREUPDATE_HOOK
        sqlite3_preupdate_hook(sqliteConnection, { (dbPointer, databaseConnection, updateKind, databaseNameCString, tableNameCString, initialRowID, finalRowID) in
            let db = unsafeBitCast(dbPointer, to: Database.self)
            db.willChange(with: DatabasePreUpdateEvent(connection: databaseConnection!,
                kind: DatabasePreUpdateEvent.Kind(rawValue: updateKind)!,
                initialRowID: initialRowID,
                finalRowID: finalRowID,
                databaseNameCString: databaseNameCString,
                tableNameCString: tableNameCString))
            }, dbPointer)
        #endif
    }
    
    private func uninstallTransactionObserverHooks() {
        sqlite3_update_hook(sqliteConnection, nil, nil)
        sqlite3_commit_hook(sqliteConnection, nil, nil)
        sqlite3_rollback_hook(sqliteConnection, nil, nil)
        #if SQLITE_ENABLE_PREUPDATE_HOOK
            sqlite3_preupdate_hook(sqliteConnection, nil, nil)
        #endif
    }
}


/// An SQLite transaction kind. See https://www.sqlite.org/lang_transaction.html
public enum TransactionKind {
    case deferred
    case immediate
    case exclusive
}


/// The end of a transaction: Commit, or Rollback
public enum TransactionCompletion {
    case commit
    case rollback
}

/// The states that keep track of transaction completions in order to notify
/// transaction observers.
private enum TransactionState {
    case waitForTransactionCompletion
    case commit
    case rollback
    case rollbackFromTransactionObserver(ErrorProtocol)
}

/// A transaction observer is notified of all changes and transactions committed
/// or rollbacked on a database.
///
/// Adopting types must be a class.
public protocol TransactionObserver : class {
    
    /// Notifies a database change (insert, update, or delete).
    ///
    /// The change is pending until the end of the current transaction, notified
    /// to databaseWillCommit, databaseDidCommit and databaseDidRollback.
    ///
    /// This method is called on the database queue.
    ///
    /// The event is only valid for the duration of this method call. If you
    /// need to keep it longer, store a copy of its properties.
    ///
    /// - warning: this method must not change the database.
    func databaseDidChange(with event: DatabaseEvent)
    
    /// When a transaction is about to be committed, the transaction observer
    /// has an opportunity to rollback pending changes by throwing an error.
    ///
    /// This method is called on the database queue.
    ///
    /// - warning: this method must not change the database.
    ///
    /// - throws: An eventual error that rollbacks pending changes.
    func databaseWillCommit() throws
    
    /// Database changes have been committed.
    ///
    /// This method is called on the database queue. It can change the database.
    func databaseDidCommit(_ db: Database)
    
    /// Database changes have been rollbacked.
    ///
    /// This method is called on the database queue. It can change the database.
    func databaseDidRollback(_ db: Database)
    
    #if SQLITE_ENABLE_PREUPDATE_HOOK
    /// Notifies before a database change (insert, update, or delete)
    /// with change information (initial / final values for the row's
    /// columns). (Called *before* databaseDidChangeWithEvent.)
    ///
    /// The change is pending until the end of the current transaction,
    /// and you always get a second chance to get basic event information in
    /// the databaseDidChangeWithEvent callback.
    ///
    /// This callback is mostly useful for calculating detailed change
    /// information for a row, and provides the initial / final values.
    ///
    /// This method is called on the database queue.
    ///
    /// The event is only valid for the duration of this method call. If you
    /// need to keep it longer, store a copy of its properties.
    ///
    /// - warning: this method must not change the database.
    ///
    /// Availability Info:
    ///
    ///     Requires SQLite 3.13.0 +
    ///     Compiled with option SQLITE_ENABLE_PREUPDATE_HOOK
    ///
    ///     As of OSX 10.11.5, and iOS 9.3.2, the built-in SQLite library
    ///     does not have this enabled, so you'll need to compile your own
    ///     copy using GRDBCustomSQLite. See the README.md in /SQLiteCustom/
    ///
    ///     The databaseDidChangeWithEvent callback is always available,
    ///     and may provide most/all of what you need.
    ///     (For example, FetchedRecordsController is built without using
    ///     this functionality.)
    ///
    func databaseWillChange(with event: DatabasePreUpdateEvent)
    #endif
}

/// Database stores DatabaseEventObserver so that it does not retain its
/// transaction observers.
<<<<<<< HEAD
class WeakTransactionObserver {
    weak var observer: TransactionObserver?
    init(_ observer: TransactionObserver) {
        self.observer = observer
    }
}

protocol DatabaseEventProtocol {
    func send(to observer: TransactionObserver)
=======
class DatabaseEventObserver {
    weak var transactionObserver: TransactionObserverType?
    let filter: ((DatabaseEventKind) -> Bool)?
    init(transactionObserver: TransactionObserverType, filter: ((DatabaseEventKind) -> Bool)?) {
        self.transactionObserver = transactionObserver
        self.filter = filter
    }
}

/// A kind of database event. See Database.addTransactionObserver()
/// and DatabaseWriter.addTransactionObserver().
public enum DatabaseEventKind {
    /// The insertion of a row in a database table
    case Insert(tableName: String)
    
    /// The deletion of a row in a database table
    case Delete(tableName: String)
    
    /// The update of a set of columns in a database table
    case Update(tableName: String, columnNames: Set<String>)
}

protocol DatabaseEventType {
    func send(to observer: TransactionObserverType)
>>>>>>> ed847279
}

/// A database event, notified to TransactionObserver.
public struct DatabaseEvent {
    
    /// An event kind
    public enum Kind: Int32 {
        /// SQLITE_INSERT
        case insert = 18
        
        /// SQLITE_DELETE
        case delete = 9
        
        /// SQLITE_UPDATE
        case update = 23
    }
    
    /// The event kind
    public let kind: Kind
    
    /// The database name
    public var databaseName: String { return impl.databaseName }

    /// The table name
    public var tableName: String { return impl.tableName }
    
    /// The rowID of the changed row.
    public let rowID: Int64
    
    /// Returns an event that can be stored:
    ///
    ///     class MyObserver: TransactionObserver {
    ///         var events: [DatabaseEvent]
    ///         func databaseDidChange(with event: DatabaseEvent) {
    ///             events.append(event.copy())
    ///         }
    ///     }
    public func copy() -> DatabaseEvent {
        return impl.copy(self)
    }
    
    private init(kind: Kind, rowID: Int64, impl: DatabaseEventImpl) {
        self.kind = kind
        self.rowID = rowID
        self.impl = impl
    }
    
    init(kind: Kind, rowID: Int64, databaseNameCString: UnsafePointer<Int8>?, tableNameCString: UnsafePointer<Int8>?) {
        self.init(kind: kind, rowID: rowID, impl: MetalDatabaseEventImpl(databaseNameCString: databaseNameCString, tableNameCString: tableNameCString))
    }
    
    private let impl: DatabaseEventImpl
}

extension DatabaseEvent : DatabaseEventProtocol {
    func send(to observer: TransactionObserver) {
        observer.databaseDidChange(with: self)
    }
}

/// Protocol for internal implementation of DatabaseEvent
private protocol DatabaseEventImpl {
    var databaseName: String { get }
    var tableName: String { get }
    func copy(_ event: DatabaseEvent) -> DatabaseEvent
}

/// Optimization: MetalDatabaseEventImpl does not create Swift strings from raw
/// SQLite char* until actually asked for databaseName or tableName.
private struct MetalDatabaseEventImpl : DatabaseEventImpl {
    let databaseNameCString: UnsafePointer<Int8>?
    let tableNameCString: UnsafePointer<Int8>?

    var databaseName: String { return String(cString: databaseNameCString!) }
    var tableName: String { return String(cString: tableNameCString!) }
    func copy(_ event: DatabaseEvent) -> DatabaseEvent {
        return DatabaseEvent(kind: event.kind, rowID: event.rowID, impl: CopiedDatabaseEventImpl(databaseName: databaseName, tableName: tableName))
    }
}

/// Impl for DatabaseEvent that contains copies of event strings.
private struct CopiedDatabaseEventImpl : DatabaseEventImpl {
    private let databaseName: String
    private let tableName: String
    func copy(_ event: DatabaseEvent) -> DatabaseEvent {
        return event
    }
}

#if SQLITE_ENABLE_PREUPDATE_HOOK

    public struct DatabasePreUpdateEvent {
        
        /// An event kind
        public enum Kind: Int32 {
            /// SQLITE_INSERT
            case Insert = 18
            
            /// SQLITE_DELETE
            case Delete = 9
            
            /// SQLITE_UPDATE
            case Update = 23
        }
        
        /// The event kind
        public let kind: Kind
        
        /// The database name
        public var databaseName: String { return impl.databaseName }
        
        /// The table name
        public var tableName: String { return impl.tableName }
        
        /// The number of columns in the row that is being inserted, updated, or deleted.
        public var count: Int { return Int(impl.columnsCount) }
        
        /// The triggering depth of the row update
        /// Returns: 
        ///     0  if the preupdate callback was invoked as a result of a direct insert,
        //         update, or delete operation;
        ///     1  for inserts, updates, or deletes invoked by top-level triggers;
        ///     2  for changes resulting from triggers called by top-level triggers;
        ///     ... and so forth
        public var depth: CInt { return impl.depth }
        
        /// The initial rowID of the row being changed for .Update and .Delete changes,
        /// and nil for .Insert changes.
        public let initialRowID: Int64?
        
        /// The final rowID of the row being changed for .Update and .Insert changes,
        /// and nil for .Delete changes.
        public let finalRowID: Int64?
        
        /// The initial database values in the row.
        ///
        /// Values appear in the same order as the columns in the table.
        ///
        /// The result is nil if the event is an .Insert event.
        public var initialDatabaseValues: [DatabaseValue]?
        {
            guard (kind == .Update || kind == .Delete) else { return nil }
            return impl.initialDatabaseValues
        }
        
        /// Returns the initial `DatabaseValue` at given index.
        ///
        /// Indexes span from 0 for the leftmost column to (row.count - 1) for the
        /// righmost column.
        ///
        /// The result is nil if the event is an .Insert event.
        @warn_unused_result
        public func initialDatabaseValue(atIndex index: Int) -> DatabaseValue?
        {
            GRDBPrecondition(index >= 0 && index < count, "row index out of range")
            guard (kind == .Update || kind == .Delete) else { return nil }
            return impl.initialDatabaseValue(atIndex: index)
        }
        
        /// The final database values in the row.
        ///
        /// Values appear in the same order as the columns in the table.
        ///
        /// The result is nil if the event is a .Delete event.
        public var finalDatabaseValues: [DatabaseValue]?
        {
            guard (kind == .Update || kind == .Insert) else { return nil }
            return impl.finalDatabaseValues
        }
        
        /// Returns the final `DatabaseValue` at given index.
        ///
        /// Indexes span from 0 for the leftmost column to (row.count - 1) for the
        /// righmost column.
        ///
        /// The result is nil if the event is a .Delete event.
        @warn_unused_result
        public func finalDatabaseValue(atIndex index: Int) -> DatabaseValue?
        {
            GRDBPrecondition(index >= 0 && index < count, "row index out of range")
            guard (kind == .Update || kind == .Insert) else { return nil }
            return impl.finalDatabaseValue(atIndex: index)
        }
        
        /// Returns an event that can be stored:
        ///
        ///     class MyObserver: TransactionObserver {
        ///         var events: [DatabasePreUpdateEvent]
        ///         func databaseWillChange(with event: DatabasePreUpdateEvent) {
        ///             events.append(event.copy())
        ///         }
        ///     }
        public func copy() -> DatabasePreUpdateEvent {
            return impl.copy(self)
        }
        
        private init(kind: Kind, initialRowID: Int64?, finalRowID: Int64?, impl: DatabasePreUpdateEventImpl) {
            self.kind = kind
            self.initialRowID = (kind == .Update || kind == .Delete ) ? initialRowID : nil
            self.finalRowID = (kind == .Update || kind == .Insert ) ? finalRowID : nil
            self.impl = impl
        }
        
        init(connection: SQLiteConnection, kind: Kind, initialRowID: Int64, finalRowID: Int64, databaseNameCString: UnsafePointer<Int8>?, tableNameCString: UnsafePointer<Int8>?) {
            self.init(kind: kind,
                      initialRowID: (kind == .Update || kind == .Delete ) ? finalRowID : nil,
                      finalRowID: (kind == .Update || kind == .Insert ) ? finalRowID : nil,
                      impl: MetalDatabasePreUpdateEventImpl(connection: connection, kind: kind, databaseNameCString: databaseNameCString, tableNameCString: tableNameCString))
        }
        
        private let impl: DatabasePreUpdateEventImpl
    }
    
    extension DatabasePreUpdateEvent : DatabaseEventProtocol {
        func send(to observer: TransactionObserver) {
            observer.databaseWillChange(with: self)
        }
    }
    
    /// Protocol for internal implementation of DatabaseEvent
    private protocol DatabasePreUpdateEventImpl {
        var databaseName: String { get }
        var tableName: String { get }
        
        var columnsCount: CInt { get }
        var depth: CInt { get }
        var initialDatabaseValues: [DatabaseValue]? { get }
        var finalDatabaseValues: [DatabaseValue]? { get }
        
        func initialDatabaseValue(atIndex index: Int) -> DatabaseValue?
        func finalDatabaseValue(atIndex index: Int) -> DatabaseValue?
        
        func copy(_ event: DatabasePreUpdateEvent) -> DatabasePreUpdateEvent
    }
    
    /// Optimization: MetalDatabasePreUpdateEventImpl does not create Swift strings from raw
    /// SQLite char* until actually asked for databaseName or tableName,
    /// nor does it request other data via the sqlite3_preupdate_* APIs
    /// until asked.
    private struct MetalDatabasePreUpdateEventImpl : DatabasePreUpdateEventImpl {
        private let connection: SQLiteConnection
        private let kind: DatabasePreUpdateEvent.Kind
        
        private let databaseNameCString: UnsafePointer<Int8>?
        private let tableNameCString: UnsafePointer<Int8>?
        
        var databaseName: String { return String(cString: databaseNameCString!) }
        var tableName: String { return String(cString: tableNameCString!) }
        
        var columnsCount: CInt { return sqlite3_preupdate_count(connection) }
        var depth: CInt { return sqlite3_preupdate_depth(connection) }
        var initialDatabaseValues: [DatabaseValue]? {
            guard (kind == .Update || kind == .Delete) else { return nil }
            return preupdate_getValues_old(connection)
        }
        
        var finalDatabaseValues: [DatabaseValue]? {
            guard (kind == .Update || kind == .Insert) else { return nil }
            return preupdate_getValues_new(connection)
        }
        
        func initialDatabaseValue(atIndex index: Int) -> DatabaseValue?
        {
            let columnCount = columnsCount
            precondition(index >= 0 && index < Int(columnCount), "row index out of range")
            return getValue(connection, column: CInt(index), sqlite_func: { (connection: SQLiteConnection, column: CInt, value: inout SQLiteValue? ) -> CInt in
                return sqlite3_preupdate_old(connection, column, &value)
            })
        }
        
        func finalDatabaseValue(atIndex index: Int) -> DatabaseValue?
        {
            let columnCount = columnsCount
            precondition(index >= 0 && index < Int(columnCount), "row index out of range")
            return getValue(connection, column: CInt(index), sqlite_func: { (connection: SQLiteConnection, column: CInt, value: inout SQLiteValue? ) -> CInt in
                return sqlite3_preupdate_new(connection, column, &value)
            })
        }
        
        func copy(_ event: DatabasePreUpdateEvent) -> DatabasePreUpdateEvent {
            return DatabasePreUpdateEvent(kind: event.kind, initialRowID: event.initialRowID, finalRowID: event.finalRowID, impl: CopiedDatabasePreUpdateEventImpl(
                    databaseName: databaseName,
                    tableName: tableName,
                    columnsCount: columnsCount,
                    depth: depth,
                    initialDatabaseValues: initialDatabaseValues,
                    finalDatabaseValues: finalDatabaseValues))
        }
    
        private func preupdate_getValues(_ connection: SQLiteConnection, sqlite_func: (connection: SQLiteConnection, column: CInt, inout value: SQLiteValue? ) -> CInt ) -> [DatabaseValue]?
        {
            let columnCount = sqlite3_preupdate_count(connection)
            guard columnCount > 0 else { return nil }
            
            var columnValues = [DatabaseValue]()
            
            for i in 0..<columnCount {
                let value = getValue(connection, column: i, sqlite_func: sqlite_func)!
                columnValues.append(value)
            }
            
            return columnValues
        }
        
        private func getValue(_ connection: SQLiteConnection, column: CInt, sqlite_func: (connection: SQLiteConnection, column: CInt, inout value: SQLiteValue? ) -> CInt ) -> DatabaseValue?
        {
            var value : SQLiteValue? = nil
            guard sqlite_func(connection: connection, column: column, value: &value) == SQLITE_OK else { return nil }
            if let value = value {
                return DatabaseValue(sqliteValue: value)
            }
            return nil
        }
        
        private func preupdate_getValues_old(_ connection: SQLiteConnection) -> [DatabaseValue]?
        {
            return preupdate_getValues(connection, sqlite_func: { (connection: SQLiteConnection, column: CInt, value: inout SQLiteValue? ) -> CInt in
                return sqlite3_preupdate_old(connection, column, &value)
            })
        }
        
        private func preupdate_getValues_new(_ connection: SQLiteConnection) -> [DatabaseValue]?
        {
            return preupdate_getValues(connection, sqlite_func: { (connection: SQLiteConnection, column: CInt, value: inout SQLiteValue? ) -> CInt in
                return sqlite3_preupdate_new(connection, column, &value)
            })
        }
    }
    
    /// Impl for DatabasePreUpdateEvent that contains copies of all event data.
    private struct CopiedDatabasePreUpdateEventImpl : DatabasePreUpdateEventImpl {
        private let databaseName: String
        private let tableName: String
        private let columnsCount: CInt
        private let depth: CInt
        private let initialDatabaseValues: [DatabaseValue]?
        private let finalDatabaseValues: [DatabaseValue]?
        
        private func initialDatabaseValue(atIndex index: Int) -> DatabaseValue? { return initialDatabaseValues?[index] }
        private func finalDatabaseValue(atIndex index: Int) -> DatabaseValue? { return finalDatabaseValues?[index] }
        
        private func copy(_ event: DatabasePreUpdateEvent) -> DatabasePreUpdateEvent {
            return event
        }
    }

#endif

/// The SQLite savepoint stack is described at
/// https://www.sqlite.org/lang_savepoint.html
///
/// This class reimplements the SQLite stack, so that we can:
///
/// - know if there are currently active savepoints (isEmpty)
/// - buffer database events when a savepoint is active, in order to avoid
///   notifying transaction observers of database events that could be
///   rollbacked.
class SavePointStack {
<<<<<<< HEAD
    /// The buffered events. See Database.didChange(with:)
    var eventsBuffer: [DatabaseEventProtocol] = []
=======
    /// The buffered events. See Database.didChangeWithEvent()
    var eventsBuffer: [(event: DatabaseEventType, notifiedObservers: [DatabaseEventObserver])] = []
>>>>>>> ed847279
    
    /// The savepoint stack, as an array of tuples (savepointName, index in the eventsBuffer array).
    /// Indexes let us drop rollbacked events from the event buffer.
    private var savepoints: [(name: String, index: Int)] = []
    
    var isEmpty: Bool { return savepoints.isEmpty }
    
    func clear() {
        eventsBuffer.removeAll()
        savepoints.removeAll()
    }
    
    func beginSavepoint(named name: String) {
        savepoints.append((name: name.lowercased(), index: eventsBuffer.count))
    }
    
    // https://www.sqlite.org/lang_savepoint.html
    // > The ROLLBACK command with a TO clause rolls back transactions going
    // > backwards in time back to the most recent SAVEPOINT with a matching
    // > name. The SAVEPOINT with the matching name remains on the transaction
    // > stack, but all database changes that occurred after that SAVEPOINT was
    // > created are rolled back. If the savepoint-name in a ROLLBACK TO
    // > command does not match any SAVEPOINT on the stack, then the ROLLBACK
    // > command fails with an error and leaves the state of the
    // > database unchanged.
    func rollbackSavepoint(named name: String) {
        let name = name.lowercased()
        while let pair = savepoints.last where pair.name != name {
            savepoints.removeLast()
        }
        if let savepoint = savepoints.last {
            eventsBuffer.removeLast(eventsBuffer.count - savepoint.index)
        }
        assert(!savepoints.isEmpty || eventsBuffer.isEmpty)
    }
    
    // https://www.sqlite.org/lang_savepoint.html
    // > The RELEASE command starts with the most recent addition to the
    // > transaction stack and releases savepoints backwards in time until it
    // > releases a savepoint with a matching savepoint-name. Prior savepoints,
    // > even savepoints with matching savepoint-names, are unchanged.
    func releaseSavepoint(named name: String) {
        let name = name.lowercased()
        while let pair = savepoints.last where pair.name != name {
            savepoints.removeLast()
        }
        if !savepoints.isEmpty {
            savepoints.removeLast()
        }
    }
}<|MERGE_RESOLUTION|>--- conflicted
+++ resolved
@@ -82,14 +82,9 @@
     private var isInsideExplicitTransaction: Bool = false
     
     // Transaction observers
-<<<<<<< HEAD
-    private var transactionObservers = [WeakTransactionObserver]()
-    private var transactionState: TransactionState = .waitForTransactionCompletion
-=======
     private var databaseEventObservers = [DatabaseEventObserver]()
     private var statementEventObservers = [DatabaseEventObserver]()  // subset of databaseEventObservers, set in updateStatementWillExecute
-    private var transactionState: TransactionState = .WaitForTransactionCompletion
->>>>>>> ed847279
+    private var transactionState: TransactionState = .waitForTransactionCompletion
     private var savepointStack = SavePointStack()
     
     /// See setupBusyMode()
@@ -455,39 +450,7 @@
         // - consumeArguments returns arguments for a statement
         // - validateRemainingArguments validates the remaining arguments, after
         //   all statements have been executed, in the same way
-<<<<<<< HEAD
         //   as Statement.validate(arguments:)
-        let consumeArguments: (UpdateStatement) -> StatementArguments
-        let validateRemainingArguments: () throws -> ()
-        
-        if let arguments = arguments {
-            switch arguments.kind {
-            case .values(let values):
-                // Extract as many values as needed, statement after statement:
-                var remainingValues = values
-                consumeArguments = { (statement: UpdateStatement) -> StatementArguments in
-                    let argumentCount = statement.sqliteArgumentCount
-                    defer {
-                        if remainingValues.count >= argumentCount {
-                            remainingValues = Array(remainingValues.suffix(from: argumentCount))
-                        } else {
-                            remainingValues = []
-                        }
-                    }
-                    return StatementArguments(remainingValues.prefix(argumentCount))
-                }
-                // It's not OK if there remains unused arguments:
-                validateRemainingArguments = {
-                    if !remainingValues.isEmpty {
-                        throw DatabaseError(code: SQLITE_MISUSE, message: "wrong number of statement arguments: \(values.count)")
-                    }
-                }
-            case .namedValues:
-                // Reuse the dictionary argument for all statements:
-                consumeArguments = { _ in return arguments }
-                validateRemainingArguments = { _ in }
-=======
-        //   as Statement.validateArguments()
         
         var arguments = arguments ?? StatementArguments()
         let initialValuesCount = arguments.values.count
@@ -498,7 +461,6 @@
         let validateRemainingArguments = {
             if !arguments.values.isEmpty {
                 throw DatabaseError(code: SQLITE_MISUSE, message: "wrong number of statement arguments: \(initialValuesCount)")
->>>>>>> ed847279
             }
         }
         
@@ -1080,22 +1042,17 @@
                 let observer = unsafeBitCast(observerPointer, to: StatementCompilationObserver.self)
                 observer.invalidatesDatabaseSchemaCache = true
             case SQLITE_READ:
-<<<<<<< HEAD
                 let observer = unsafeBitCast(observerPointer, to: StatementCompilationObserver.self)
-                observer.sourceTables.insert(String(cString: CString1!))
-=======
-                let observer = unsafeBitCast(observerPointer, StatementCompilationObserver.self)
-                observer.insertRead(tableName: String.fromCString(CString1)!, columnName: String.fromCString(CString2)!)
+                observer.insertRead(tableName: String(cString: CString1!), columnName: String(cString: CString2!))
             case SQLITE_INSERT:
-                let observer = unsafeBitCast(observerPointer, StatementCompilationObserver.self)
-                observer.databaseEventKinds.append(.Insert(tableName: String.fromCString(CString1)!))
+                let observer = unsafeBitCast(observerPointer, to: StatementCompilationObserver.self)
+                observer.databaseEventKinds.append(.insert(tableName: String(cString: CString1!)))
             case SQLITE_DELETE:
-                let observer = unsafeBitCast(observerPointer, StatementCompilationObserver.self)
-                observer.databaseEventKinds.append(.Delete(tableName: String.fromCString(CString1)!))
+                let observer = unsafeBitCast(observerPointer, to: StatementCompilationObserver.self)
+                observer.databaseEventKinds.append(.delete(tableName: String(cString: CString1!)))
             case SQLITE_UPDATE:
-                let observer = unsafeBitCast(observerPointer, StatementCompilationObserver.self)
-                observer.insertUpdateEventKind(tableName: String.fromCString(CString1)!, columnName: String.fromCString(CString2)!)
->>>>>>> ed847279
+                let observer = unsafeBitCast(observerPointer, to: StatementCompilationObserver.self)
+                observer.insertUpdateEventKind(tableName: String(cString: CString1!), columnName: String(cString: CString2!))
             case SQLITE_SAVEPOINT:
                 let observer = unsafeBitCast(observerPointer, to: StatementCompilationObserver.self)
                 let name = String(cString: CString2!)
@@ -1116,7 +1073,7 @@
         savepointAction = nil
     }
     
-    func insertRead(tableName tableName: String, columnName: String) {
+    func insertRead(tableName: String, columnName: String) {
         if readTables[tableName] != nil {
            readTables[tableName]!.insert(columnName)
         } else {
@@ -1124,16 +1081,16 @@
         }
     }
     
-    func insertUpdateEventKind(tableName tableName: String, columnName: String) {
-        for (index, eventKind) in databaseEventKinds.enumerate() {
-            if case .Update(let t, let columnNames) = eventKind where t == tableName {
+    func insertUpdateEventKind(tableName: String, columnName: String) {
+        for (index, eventKind) in databaseEventKinds.enumerated() {
+            if case .update(let t, let columnNames) = eventKind where t == tableName {
                 var columnNames = columnNames
                 columnNames.insert(columnName)
-                databaseEventKinds[index] = .Update(tableName: tableName, columnNames: columnNames)
+                databaseEventKinds[index] = .update(tableName: tableName, columnNames: columnNames)
                 return
             }
         }
-        databaseEventKinds.append(.Update(tableName: tableName, columnNames: [columnName]))
+        databaseEventKinds.append(.update(tableName: tableName, columnNames: [columnName]))
     }
     
     func stop() {
@@ -1353,17 +1310,13 @@
     ///
     /// The transaction observer is weakly referenced: it is not retained, and
     /// stops getting notifications after it is deallocated.
-<<<<<<< HEAD
-    public func add(transactionObserver: TransactionObserver) {
-=======
     ///
     /// - parameters:
     ///     - transactionObserver: A transaction observer.
     ///     - filter: An optional database event filter. When nil (the default),
     ///       all events are notified to the observer. When not nil, only events
     ///       that pass the filter are notified.
-    public func addTransactionObserver(transactionObserver: TransactionObserverType, forDatabaseEvents filter: ((DatabaseEventKind) -> Bool)? = nil) {
->>>>>>> ed847279
+    public func add(transactionObserver: TransactionObserver, forDatabaseEvents filter: ((DatabaseEventKind) -> Bool)? = nil) {
         DatabaseScheduler.preconditionValidQueue(self)
         databaseEventObservers.append(DatabaseEventObserver(transactionObserver: transactionObserver, filter: filter))
         if databaseEventObservers.count == 1 {
@@ -1397,34 +1350,25 @@
     ///
     /// An INSERT statement will pass, but not DROP TABLE (which invalidates the
     /// database cache), or RELEASE SAVEPOINT (which alters the savepoint stack)
-<<<<<<< HEAD
     static func preconditionValidSelectStatement(sql: String, observer: StatementCompilationObserver) {
-        GRDBPrecondition(!observer.invalidatesDatabaseSchemaCache, "Invalid statement type for query \(String(reflecting: sql)): use UpdateStatement instead.")
-=======
-    static func preconditionValidSelectStatement(sql sql: String, observer: StatementCompilationObserver) {
         GRDBPrecondition(observer.invalidatesDatabaseSchemaCache == false, "Invalid statement type for query \(String(reflecting: sql)): use UpdateStatement instead.")
->>>>>>> ed847279
         GRDBPrecondition(observer.savepointAction == nil, "Invalid statement type for query \(String(reflecting: sql)): use UpdateStatement instead.")
         GRDBPrecondition(observer.databaseEventKinds.isEmpty, "Invalid statement type for query \(String(reflecting: sql)): use UpdateStatement instead.")
     }
     
-    func updateStatementWillExecute(statement: UpdateStatement) {
+    func updateStatementWillExecute(_ statement: UpdateStatement) {
         let databaseEventKinds = statement.databaseEventKinds
         statementEventObservers = databaseEventObservers.filter { databaseEventObserver in
             guard let filter = databaseEventObserver.filter else { return true }
-            return databaseEventKinds.indexOf(filter) != nil
+            return databaseEventKinds.index(where: filter) != nil
         }
     }
     
     /// Some failed statements interest transaction observers.
-<<<<<<< HEAD
     func updateStatementDidFail(_ statement: UpdateStatement) throws {
-=======
-    func updateStatementDidFail(statement: UpdateStatement) throws {
         // Wait for next statement
         statementEventObservers = []
         
->>>>>>> ed847279
         // Reset transactionState before didRollback eventually executes
         // other statements.
         let transactionState = self.transactionState
@@ -1450,14 +1394,10 @@
     
     /// Some succeeded statements invalidate the database cache, others interest
     /// transaction observers, and others modify the savepoint stack.
-<<<<<<< HEAD
     func updateStatementDidExecute(_ statement: UpdateStatement) {
-=======
-    func updateStatementDidExecute(statement: UpdateStatement) {
         // Wait for next statement
         statementEventObservers = []
         
->>>>>>> ed847279
         if statement.invalidatesDatabaseSchemaCache {
             clearSchemaCache()
         }
@@ -1502,7 +1442,7 @@
         let eventsBuffer = savepointStack.eventsBuffer
         savepointStack.clear()
         
-        var notifiedObserversForCommit: [TransactionObserverType] = databaseEventObservers.flatMap({ $0.transactionObserver })
+        var notifiedObserversForCommit: [TransactionObserver] = databaseEventObservers.flatMap({ $0.transactionObserver })
         for (event, notifiedObservers) in eventsBuffer {
             for observer in notifiedObservers.flatMap({ $0.transactionObserver }) {
                 event.send(to: observer)
@@ -1518,21 +1458,13 @@
     
 #if SQLITE_ENABLE_PREUPDATE_HOOK
     /// Transaction hook
-<<<<<<< HEAD
-    private func willChange(with event: DatabasePreUpdateEvent)
-    {
-        if savepointStack.isEmpty {
-            for observer in transactionObservers.flatMap({ $0.observer }) {
-                observer.databaseWillChange(with: event)
-=======
-    private func willChangeWithEvent(event: DatabasePreUpdateEvent) {
+    private func willChange(with event: DatabasePreUpdateEvent) {
         if savepointStack.isEmpty {
             // Don't notify all databaseEventObservers about the database event.
             // Only notify those that are interested in the event, and have been
             // isolated in updateStatementWillExecute().
             for observer in statementEventObservers.flatMap({ $0.transactionObserver }) {
                 observer.databaseWillChangeWithEvent(event)
->>>>>>> ed847279
             }
         } else {
             // Buffer both event and the observers that should be notified of the event.
@@ -1544,16 +1476,11 @@
     /// Transaction hook
     private func didChange(with event: DatabaseEvent) {
         if savepointStack.isEmpty {
-<<<<<<< HEAD
-            for observer in transactionObservers.flatMap({ $0.observer }) {
-                observer.databaseDidChange(with: event)
-=======
             // Don't notify all databaseEventObservers about the database event.
             // Only notify those that are interested in the event, and have been
             // isolated in updateStatementWillExecute().
             for observer in statementEventObservers.flatMap({ $0.transactionObserver }) {
-                observer.databaseDidChangeWithEvent(event)
->>>>>>> ed847279
+                observer.databaseDidChange(with: event)
             }
         } else {
             // Buffer both event and the observers that should be notified of the event.
@@ -1743,42 +1670,30 @@
 
 /// Database stores DatabaseEventObserver so that it does not retain its
 /// transaction observers.
-<<<<<<< HEAD
-class WeakTransactionObserver {
-    weak var observer: TransactionObserver?
-    init(_ observer: TransactionObserver) {
-        self.observer = observer
-    }
+class DatabaseEventObserver {
+    weak var transactionObserver: TransactionObserver?
+    let filter: ((DatabaseEventKind) -> Bool)?
+    init(transactionObserver: TransactionObserver, filter: ((DatabaseEventKind) -> Bool)?) {
+        self.transactionObserver = transactionObserver
+        self.filter = filter
+    }
+}
+
+/// A kind of database event. See Database.add(transactionObserver:)
+/// and DatabaseWriter.add(transactionObserver:).
+public enum DatabaseEventKind {
+    /// The insertion of a row in a database table
+    case insert(tableName: String)
+    
+    /// The deletion of a row in a database table
+    case delete(tableName: String)
+    
+    /// The update of a set of columns in a database table
+    case update(tableName: String, columnNames: Set<String>)
 }
 
 protocol DatabaseEventProtocol {
     func send(to observer: TransactionObserver)
-=======
-class DatabaseEventObserver {
-    weak var transactionObserver: TransactionObserverType?
-    let filter: ((DatabaseEventKind) -> Bool)?
-    init(transactionObserver: TransactionObserverType, filter: ((DatabaseEventKind) -> Bool)?) {
-        self.transactionObserver = transactionObserver
-        self.filter = filter
-    }
-}
-
-/// A kind of database event. See Database.addTransactionObserver()
-/// and DatabaseWriter.addTransactionObserver().
-public enum DatabaseEventKind {
-    /// The insertion of a row in a database table
-    case Insert(tableName: String)
-    
-    /// The deletion of a row in a database table
-    case Delete(tableName: String)
-    
-    /// The update of a set of columns in a database table
-    case Update(tableName: String, columnNames: Set<String>)
-}
-
-protocol DatabaseEventType {
-    func send(to observer: TransactionObserverType)
->>>>>>> ed847279
 }
 
 /// A database event, notified to TransactionObserver.
@@ -1930,7 +1845,6 @@
         /// righmost column.
         ///
         /// The result is nil if the event is an .Insert event.
-        @warn_unused_result
         public func initialDatabaseValue(atIndex index: Int) -> DatabaseValue?
         {
             GRDBPrecondition(index >= 0 && index < count, "row index out of range")
@@ -1955,7 +1869,6 @@
         /// righmost column.
         ///
         /// The result is nil if the event is a .Delete event.
-        @warn_unused_result
         public func finalDatabaseValue(atIndex index: Int) -> DatabaseValue?
         {
             GRDBPrecondition(index >= 0 && index < count, "row index out of range")
@@ -2137,13 +2050,8 @@
 ///   notifying transaction observers of database events that could be
 ///   rollbacked.
 class SavePointStack {
-<<<<<<< HEAD
     /// The buffered events. See Database.didChange(with:)
-    var eventsBuffer: [DatabaseEventProtocol] = []
-=======
-    /// The buffered events. See Database.didChangeWithEvent()
-    var eventsBuffer: [(event: DatabaseEventType, notifiedObservers: [DatabaseEventObserver])] = []
->>>>>>> ed847279
+    var eventsBuffer: [(event: DatabaseEventProtocol, notifiedObservers: [DatabaseEventObserver])] = []
     
     /// The savepoint stack, as an array of tuples (savepointName, index in the eventsBuffer array).
     /// Indexes let us drop rollbacked events from the event buffer.
