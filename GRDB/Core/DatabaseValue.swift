--- conflicted
+++ resolved
@@ -155,113 +155,6 @@
     init(sqliteStatement: SQLiteStatement, index: Int32) {
         switch sqlite3_column_type(sqliteStatement, Int32(index)) {
         case SQLITE_NULL:
-            storage = .Null
-        case SQLITE_INTEGER:
-            storage = .Int64(sqlite3_column_int64(sqliteStatement, Int32(index)))
-        case SQLITE_FLOAT:
-            storage = .Double(sqlite3_column_double(sqliteStatement, Int32(index)))
-        case SQLITE_TEXT:
-            let cString = UnsafePointer<Int8>(sqlite3_column_text(sqliteStatement, Int32(index)))
-            storage = .String(String.fromCString(cString)!)
-        case SQLITE_BLOB:
-            let bytes = sqlite3_column_blob(sqliteStatement, Int32(index))
-            let length = sqlite3_column_bytes(sqliteStatement, Int32(index))
-            storage = .Blob(NSData(bytes: bytes, length: Int(length))) // copy bytes
-        case let type:
-            fatalError("Unexpected SQLite column type: \(type)")
-        }
-    }
-}
-
-
-// MARK: - Hashable & Equatable
-
-/// DatabaseValue adopts Hashable.
-extension DatabaseValue : Hashable {
-    
-    /// The hash value
-    public var hashValue: Int {
-        switch storage {
-        case .null:
-            return 0
-        case .int64(let int64):
-            // 1 == 1.0, hence 1 and 1.0 must have the same hash:
-            return Double(int64).hashValue
-        case .double(let double):
-            return double.hashValue
-        case .string(let string):
-            return string.hashValue
-        case .blob(let data):
-            return data.hashValue
-        }
-    }
-}
-
-/// DatabaseValue adopts Equatable.
-public func ==(lhs: DatabaseValue, rhs: DatabaseValue) -> Bool {
-    switch (lhs.storage, rhs.storage) {
-    case (.null, .null):
-        return true
-    case (.int64(let lhs), .int64(let rhs)):
-        return lhs == rhs
-    case (.double(let lhs), .double(let rhs)):
-        return lhs == rhs
-    case (.int64(let lhs), .double(let rhs)):
-        return int64EqualDouble(lhs, rhs)
-    case (.double(let lhs), .int64(let rhs)):
-        return int64EqualDouble(rhs, lhs)
-    case (.string(let lhs), .string(let rhs)):
-        return lhs == rhs
-    case (.blob(let lhs), .blob(let rhs)):
-        return lhs == rhs
-    default:
-        return false
-    }
-}
-
-/// Returns true if i and d hold exactly the same value, and if converting one
-/// type into the other does not lose any information.
-private func int64EqualDouble(_ i: Int64, _ d: Double) -> Bool {
-    // TODO: wait for https://github.com/apple/swift-evolution/blob/master/proposals/0080-failable-numeric-initializers.md
-    // Bug: https://bugs.swift.org/browse/SR-1491
-    // 
-    // For current implementation, see http://stackoverflow.com/questions/33719132/how-to-test-for-lossless-double-integer-conversion/33784296#33784296
-    return (d >= Double(Int64.min))
-        && (d < Double(Int64.max))
-        && (round(d) == d)
-        && (i == Int64(d))
-}
-
-
-// MARK: - DatabaseValueConvertible
-
-/// DatabaseValue adopts DatabaseValueConvertible.
-extension DatabaseValue : DatabaseValueConvertible {
-    /// Returns self
-    public var databaseValue: DatabaseValue {
-        return self
-    }
-    
-<<<<<<< HEAD
-    /// Returns *databaseValue*, or nil for NULL input.
-    public static func fromDatabaseValue(_ databaseValue: DatabaseValue) -> DatabaseValue? {
-        // Follow protocol semantics: DatabaseValueConvertible types turn NULL
-        // into nil:
-        //
-        //     DatabaseValue.fetchOne(db, "SELECT NULL") // nil
-        return databaseValue.isNull ? nil : databaseValue
-    }
-}
-
-
-// MARK: - StatementColumnConvertible
-
-extension DatabaseValue : StatementColumnConvertible {
-    
-    /// Returns a DatabaseValue initialized from a raw SQLite statement pointer.
-    public init(sqliteStatement: SQLiteStatement, index: Int32) {
-        switch sqlite3_column_type(sqliteStatement, Int32(index)) {
-        case SQLITE_NULL:
             storage = .null
         case SQLITE_INTEGER:
             storage = .int64(sqlite3_column_int64(sqliteStatement, Int32(index)))
@@ -276,11 +169,81 @@
         case let type:
             fatalError("Unexpected SQLite column type: \(type)")
         }
-=======
-    /// Returns *databaseValue*.
-    public static func fromDatabaseValue(databaseValue: DatabaseValue) -> DatabaseValue? {
+    }
+}
+
+
+// MARK: - Hashable & Equatable
+
+/// DatabaseValue adopts Hashable.
+extension DatabaseValue : Hashable {
+    
+    /// The hash value
+    public var hashValue: Int {
+        switch storage {
+        case .null:
+            return 0
+        case .int64(let int64):
+            // 1 == 1.0, hence 1 and 1.0 must have the same hash:
+            return Double(int64).hashValue
+        case .double(let double):
+            return double.hashValue
+        case .string(let string):
+            return string.hashValue
+        case .blob(let data):
+            return data.hashValue
+        }
+    }
+}
+
+/// DatabaseValue adopts Equatable.
+public func ==(lhs: DatabaseValue, rhs: DatabaseValue) -> Bool {
+    switch (lhs.storage, rhs.storage) {
+    case (.null, .null):
+        return true
+    case (.int64(let lhs), .int64(let rhs)):
+        return lhs == rhs
+    case (.double(let lhs), .double(let rhs)):
+        return lhs == rhs
+    case (.int64(let lhs), .double(let rhs)):
+        return int64EqualDouble(lhs, rhs)
+    case (.double(let lhs), .int64(let rhs)):
+        return int64EqualDouble(rhs, lhs)
+    case (.string(let lhs), .string(let rhs)):
+        return lhs == rhs
+    case (.blob(let lhs), .blob(let rhs)):
+        return lhs == rhs
+    default:
+        return false
+    }
+}
+
+/// Returns true if i and d hold exactly the same value, and if converting one
+/// type into the other does not lose any information.
+private func int64EqualDouble(_ i: Int64, _ d: Double) -> Bool {
+    // TODO: wait for https://github.com/apple/swift-evolution/blob/master/proposals/0080-failable-numeric-initializers.md
+    // Bug: https://bugs.swift.org/browse/SR-1491
+    // 
+    // For current implementation, see http://stackoverflow.com/questions/33719132/how-to-test-for-lossless-double-integer-conversion/33784296#33784296
+    return (d >= Double(Int64.min))
+        && (d < Double(Int64.max))
+        && (round(d) == d)
+        && (i == Int64(d))
+}
+
+
+// MARK: - DatabaseValueConvertible
+
+/// DatabaseValue adopts DatabaseValueConvertible.
+extension DatabaseValue : DatabaseValueConvertible {
+    /// Returns self
+    public var databaseValue: DatabaseValue {
+        return self
+    }
+    
+    /// Returns *databaseValue*, or nil for NULL input.
+    public static func fromDatabaseValue(_ databaseValue: DatabaseValue) -> DatabaseValue? {
         return databaseValue
->>>>>>> a2487820
     }
 }
 
