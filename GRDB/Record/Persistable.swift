// MARK: - PersistenceError

/// An error thrown by a type that adopts Persistable.
public enum PersistenceError: ErrorProtocol {
    
    /// Thrown by MutablePersistable.update() when no matching row could be
    /// found in the database.
    case recordNotFound(MutablePersistable)
}

extension PersistenceError : CustomStringConvertible {
    /// A textual representation of `self`.
    public var description: String {
        switch self {
        case .recordNotFound(let persistable):
            return "Not found: \(persistable)"
        }
    }
}

private func databaseValue(for column: String, inDictionary dictionary: [String: DatabaseValueConvertible?]) -> DatabaseValue {
    if let value = dictionary[column] {
        return value?.databaseValue ?? .null
    }
    let column = column.lowercased()
    for (key, value) in dictionary where key.lowercased() == column {
        return value?.databaseValue ?? .null
    }
    return .null
}

private func databaseValues(for columns: [String], inDictionary dictionary: [String: DatabaseValueConvertible?]) -> [DatabaseValue] {
    return columns.map { databaseValue(for: $0, inDictionary: dictionary) }
}


// MARK: - MutablePersistable

/// Types that adopt MutablePersistable can be inserted, updated, and deleted.
///
/// This protocol is intented for types that have an INTEGER PRIMARY KEY, and
/// are interested in the inserted RowID: they can mutate themselves upon
/// successful insertion with the didInsert(with:for:) method.
///
/// The insert() and save() methods are mutating methods.
public protocol MutablePersistable : TableMapping {
    
    /// Returns the values that should be stored in the database.
    ///
    /// Keys of the returned dictionary must match the column names of the
    /// target database table (see TableMapping.databaseTableName()).
    ///
    /// In particular, primary key columns, if any, must be included.
    ///
    ///     struct Person : MutablePersistable {
    ///         var id: Int64?
    ///         var name: String?
    ///
    ///         var persistentDictionary: [String: DatabaseValueConvertible?] {
    ///             return ["id": id, "name": name]
    ///         }
    ///     }
    var persistentDictionary: [String: DatabaseValueConvertible?] { get }
    
    /// Notifies the record that it was succesfully inserted.
    ///
    /// Do not call this method directly: it is called for you, in a protected
    /// dispatch queue, with the inserted RowID and the eventual
    /// INTEGER PRIMARY KEY column name.
    ///
    /// This method is optional: the default implementation does nothing.
    ///
    ///     struct Person : MutablePersistable {
    ///         var id: Int64?
    ///         var name: String?
    ///
    ///         mutating func didInsert(with rowID: Int64, for column: String?) {
    ///             self.id = rowID
    ///         }
    ///     }
    ///
    /// - parameters:
    ///     - rowID: The inserted rowID.
    ///     - column: The name of the eventual INTEGER PRIMARY KEY column.
    mutating func didInsert(with rowID: Int64, for column: String?)
    
    
    // MARK: - CRUD
    
    /// Executes an INSERT statement.
    ///
    /// This method is guaranteed to have inserted a row in the database if it
    /// returns without error.
    ///
    /// Upon successful insertion, the didInsert(with:for:) method
    /// is called with the inserted RowID and the eventual INTEGER PRIMARY KEY
    /// column name.
    ///
    /// This method has a default implementation, so your adopting types don't
    /// have to implement it. Yet your types can provide their own
    /// implementation of insert(). In their implementation, it is recommended
    /// that they invoke the performInsert() method.
    ///
    /// - parameter db: A database connection.
    /// - throws: A DatabaseError whenever an SQLite error occurs.
    mutating func insert(_ db: Database) throws
    
    /// Executes an UPDATE statement.
    ///
    /// This method is guaranteed to have updated a row in the database if it
    /// returns without error.
    ///
    /// This method has a default implementation, so your adopting types don't
    /// have to implement it. Yet your types can provide their own
    /// implementation of update(). In their implementation, it is recommended
    /// that they invoke the performUpdate() method.
    ///
    /// - parameter db: A database connection.
    /// - parameter columns: The columns to update.
    /// - throws: A DatabaseError is thrown whenever an SQLite error occurs.
    ///   PersistenceError.recordNotFound is thrown if the primary key does not
    ///   match any row in the database.
<<<<<<< HEAD
    func update(_ db: Database) throws
=======
    func update(db: Database, columns: Set<String>) throws
>>>>>>> d9229611
    
    /// Executes an INSERT or an UPDATE statement so that `self` is saved in
    /// the database.
    ///
    /// If the receiver has a non-nil primary key and a matching row in the
    /// database, this method performs an update.
    ///
    /// Otherwise, performs an insert.
    ///
    /// This method is guaranteed to have inserted or updated a row in the
    /// database if it returns without error.
    ///
    /// This method has a default implementation, so your adopting types don't
    /// have to implement it. Yet your types can provide their own
    /// implementation of save(). In their implementation, it is recommended
    /// that they invoke the performSave() method.
    ///
    /// - parameter db: A database connection.
    /// - throws: A DatabaseError whenever an SQLite error occurs, or errors
    ///   thrown by update().
    mutating func save(_ db: Database) throws
    
    /// Executes a DELETE statement.
    ///
    /// This method has a default implementation, so your adopting types don't
    /// have to implement it. Yet your types can provide their own
    /// implementation of delete(). In their implementation, it is recommended
    /// that they invoke the performDelete() method.
    ///
    /// - parameter db: A database connection.
    /// - returns: Whether a database row was deleted.
    /// - throws: A DatabaseError is thrown whenever an SQLite error occurs.
    @discardableResult func delete(_ db: Database) throws -> Bool
    
    /// Returns true if and only if the primary key matches a row in
    /// the database.
    ///
    /// This method has a default implementation, so your adopting types don't
    /// have to implement it. Yet your types can provide their own
    /// implementation of exists(). In their implementation, it is recommended
    /// that they invoke the performExists() method.
    ///
    /// - parameter db: A database connection.
    /// - returns: Whether the primary key matches a row in the database.
    func exists(_ db: Database) -> Bool
}

public extension MutablePersistable {
    
    /// Notifies the record that it was succesfully inserted.
    ///
    /// The default implementation does nothing.
    mutating func didInsert(with rowID: Int64, for column: String?) {
    }
    
    
    // MARK: - CRUD
    
    /// Executes an INSERT statement.
    ///
    /// The default implementation for insert() invokes performInsert().
    mutating func insert(_ db: Database) throws {
        try performInsert(db)
    }
    
    /// Executes an UPDATE statement.
    ///
<<<<<<< HEAD
    /// The default implementation for update() invokes performUpdate().
    func update(_ db: Database) throws {
        try performUpdate(db)
=======
    /// - parameter db: A database connection.
    /// - parameter columns: The columns to update.
    /// - throws: A DatabaseError is thrown whenever an SQLite error occurs.
    ///   PersistenceError.NotFound is thrown if the primary key does not
    ///   match any row in the database.
    func update(db: Database, columns: Set<String>) throws {
        try performUpdate(db, columns: columns)
    }
    
    /// Executes an UPDATE statement.
    ///
    /// - parameter db: A database connection.
    /// - parameter columns: The columns to update.
    /// - throws: A DatabaseError is thrown whenever an SQLite error occurs.
    ///   PersistenceError.NotFound is thrown if the primary key does not
    ///   match any row in the database.
    func update<S: SequenceType where S.Generator.Element == SQLColumn>(db: Database, columns: S) throws {
        try update(db, columns: Set(columns.map { $0.name }))
    }
    
    /// Executes an UPDATE statement.
    ///
    /// - parameter db: A database connection.
    /// - parameter columns: The columns to update.
    /// - throws: A DatabaseError is thrown whenever an SQLite error occurs.
    ///   PersistenceError.NotFound is thrown if the primary key does not
    ///   match any row in the database.
    func update<S: SequenceType where S.Generator.Element == String>(db: Database, columns: S) throws {
        try update(db, columns: Set(columns))
    }
    
    /// Executes an UPDATE statement that updates all table columns.
    ///
    /// - parameter db: A database connection.
    /// - throws: A DatabaseError is thrown whenever an SQLite error occurs.
    ///   PersistenceError.NotFound is thrown if the primary key does not
    ///   match any row in the database.
    func update(db: Database) throws {
        let databaseTableName = self.dynamicType.databaseTableName()
        let columns = try db.columns(in: databaseTableName)
        try update(db, columns: Set(columns.map { $0.name }))
>>>>>>> d9229611
    }
    
    /// Executes an INSERT or an UPDATE statement so that `self` is saved in
    /// the database.
    ///
    /// The default implementation for save() invokes performSave().
    mutating func save(_ db: Database) throws {
        try performSave(db)
    }
    
    /// Executes a DELETE statement.
    ///
    /// The default implementation for delete() invokes performDelete().
    @discardableResult func delete(_ db: Database) throws -> Bool {
        return try performDelete(db)
    }
    
    /// Returns true if and only if the primary key matches a row in
    /// the database.
    ///
    /// The default implementation for exists() invokes performExists().
    func exists(_ db: Database) -> Bool {
        return performExists(db)
    }
    
    
    // MARK: - CRUD Internals
    
    private func canUpdate(_ db: Database) -> Bool {
        // Fail early if database table does not exist.
        let databaseTableName = self.dynamicType.databaseTableName
        guard let primaryKey = try! db.primaryKey(databaseTableName) else {
            return false
        }
        
        let persistentDictionary = self.persistentDictionary
        for column in primaryKey.columns where !databaseValue(for: column, inDictionary: persistentDictionary).isNull {
            return true
        }
        return false
    }
    
    /// Don't invoke this method directly: it is an internal method for types
    /// that adopt MutablePersistable.
    ///
    /// performInsert() provides the default implementation for insert(). Types
    /// that adopt MutablePersistable can invoke performInsert() in their
    /// implementation of insert(). They should not provide their own
    /// implementation of performInsert().
    mutating func performInsert(_ db: Database) throws {
        let dataMapper = DataMapper(db, self)
        try dataMapper.insertStatement().execute()
        didInsert(with: db.lastInsertedRowID, for: dataMapper.primaryKey?.rowIDColumn)
    }
    
    /// Don't invoke this method directly: it is an internal method for types
    /// that adopt MutablePersistable.
    ///
    /// performUpdate() provides the default implementation for update(). Types
    /// that adopt MutablePersistable can invoke performUpdate() in their
    /// implementation of update(). They should not provide their own
    /// implementation of performUpdate().
<<<<<<< HEAD
    func performUpdate(_ db: Database) throws {
        try DataMapper(db, self).updateStatement().execute()
=======
    ///
    /// - parameter db: A database connection.
    /// - parameter columns: The columns to update.
    /// - throws: A DatabaseError is thrown whenever an SQLite error occurs.
    ///   PersistenceError.NotFound is thrown if the primary key does not
    ///   match any row in the database.
    func performUpdate(db: Database, columns: Set<String>) throws {
        try DataMapper(db, self).updateStatement(columns: columns).execute()
>>>>>>> d9229611
        if db.changesCount == 0 {
            throw PersistenceError.recordNotFound(self)
        }
    }
    
    /// Don't invoke this method directly: it is an internal method for types
    /// that adopt MutablePersistable.
    ///
    /// performSave() provides the default implementation for save(). Types
    /// that adopt MutablePersistable can invoke performSave() in their
    /// implementation of save(). They should not provide their own
    /// implementation of performSave().
    ///
    /// This default implementation forwards the job to `update` or `insert`.
    mutating func performSave(_ db: Database) throws {
        // Make sure we call self.insert and self.update so that classes
        // that override insert or save have opportunity to perform their
        // custom job.
        
        if canUpdate(db) {
            do {
                try update(db)
            } catch PersistenceError.recordNotFound {
                // TODO: check that the not persisted objet is self
                //
                // Why? Adopting types could override update() and update
                // another object which may be the one throwing this error.
                try insert(db)
            }
        } else {
            try insert(db)
        }
    }
    
    /// Don't invoke this method directly: it is an internal method for types
    /// that adopt MutablePersistable.
    ///
    /// performDelete() provides the default implementation for deelte(). Types
    /// that adopt MutablePersistable can invoke performDelete() in
    /// their implementation of delete(). They should not provide their own
    /// implementation of performDelete().
    func performDelete(_ db: Database) throws -> Bool {
        try DataMapper(db, self).deleteStatement().execute()
        return db.changesCount > 0
    }
    
    /// Don't invoke this method directly: it is an internal method for types
    /// that adopt MutablePersistable.
    ///
    /// performExists() provides the default implementation for exists(). Types
    /// that adopt MutablePersistable can invoke performExists() in
    /// their implementation of exists(). They should not provide their own
    /// implementation of performExists().
    func performExists(_ db: Database) -> Bool {
        return (Row.fetchOne(DataMapper(db, self).existsStatement()) != nil)
    }
    
}


// MARK: - Persistable

/// Types that adopt Persistable can be inserted, updated, and deleted.
///
/// This protocol is intented for types that don't have an INTEGER PRIMARY KEY.
///
/// Unlike MutablePersistable, the insert() and save() methods are not
/// mutating methods.
public protocol Persistable : MutablePersistable {
    
    /// Notifies the record that it was succesfully inserted.
    ///
    /// Do not call this method directly: it is called for you, in a protected
    /// dispatch queue, with the inserted RowID and the eventual
    /// INTEGER PRIMARY KEY column name.
    ///
    /// This method is optional: the default implementation does nothing.
    ///
    /// If you need a mutating variant of this method, adopt the
    /// MutablePersistable protocol instead.
    ///
    /// - parameters:
    ///     - rowID: The inserted rowID.
    ///     - column: The name of the eventual INTEGER PRIMARY KEY column.
    func didInsert(with rowID: Int64, for column: String?)
    
    /// Executes an INSERT statement.
    ///
    /// This method is guaranteed to have inserted a row in the database if it
    /// returns without error.
    ///
    /// Upon successful insertion, the didInsert(with:for:) method
    /// is called with the inserted RowID and the eventual INTEGER PRIMARY KEY
    /// column name.
    ///
    /// This method has a default implementation, so your adopting types don't
    /// have to implement it. Yet your types can provide their own
    /// implementation of insert(). In their implementation, it is recommended
    /// that they invoke the performInsert() method.
    ///
    /// - parameter db: A database connection.
    /// - throws: A DatabaseError whenever an SQLite error occurs.
    func insert(_ db: Database) throws
    
    /// Executes an INSERT or an UPDATE statement so that `self` is saved in
    /// the database.
    ///
    /// If the receiver has a non-nil primary key and a matching row in the
    /// database, this method performs an update.
    ///
    /// Otherwise, performs an insert.
    ///
    /// This method is guaranteed to have inserted or updated a row in the
    /// database if it returns without error.
    ///
    /// This method has a default implementation, so your adopting types don't
    /// have to implement it. Yet your types can provide their own
    /// implementation of save(). In their implementation, it is recommended
    /// that they invoke the performSave() method.
    ///
    /// - parameter db: A database connection.
    /// - throws: A DatabaseError whenever an SQLite error occurs, or errors
    ///   thrown by update().
    func save(_ db: Database) throws
}

public extension Persistable {
    
    /// Notifies the record that it was succesfully inserted.
    ///
    /// The default implementation does nothing.
    func didInsert(with rowID: Int64, for column: String?) {
    }
    
    // MARK: - Immutable CRUD
    
    /// Executes an INSERT statement.
    ///
    /// The default implementation for insert() invokes performInsert().
    func insert(_ db: Database) throws {
        try performInsert(db)
    }
    
    /// Executes an INSERT or an UPDATE statement so that `self` is saved in
    /// the database.
    ///
    /// The default implementation for save() invokes performSave().
    func save(_ db: Database) throws {
        try performSave(db)
    }
    
    
    // MARK: - Immutable CRUD Internals
    
    /// Don't invoke this method directly: it is an internal method for types
    /// that adopt Persistable.
    ///
    /// performInsert() provides the default implementation for insert(). Types
    /// that adopt Persistable can invoke performInsert() in their
    /// implementation of insert(). They should not provide their own
    /// implementation of performInsert().
    func performInsert(_ db: Database) throws {
        let dataMapper = DataMapper(db, self)
        try dataMapper.insertStatement().execute()
        didInsert(with: db.lastInsertedRowID, for: dataMapper.primaryKey?.rowIDColumn)
    }
    
    /// Don't invoke this method directly: it is an internal method for types
    /// that adopt Persistable.
    ///
    /// performSave() provides the default implementation for save(). Types
    /// that adopt Persistable can invoke performSave() in their
    /// implementation of save(). They should not provide their own
    /// implementation of performSave().
    ///
    /// This default implementation forwards the job to `update` or `insert`.
    func performSave(_ db: Database) throws {
        // Make sure we call self.insert and self.update so that classes that
        // override insert or save have opportunity to perform their custom job.
        
        if canUpdate(db) {
            do {
                try update(db)
            } catch PersistenceError.recordNotFound {
                // TODO: check that the not persisted objet is self
                //
                // Why? Adopting types could override update() and update another
                // object which may be the one throwing this error.
                try insert(db)
            }
        } else {
            try insert(db)
        }
    }
    
}


// MARK: - DataMapper

/// DataMapper takes care of Persistable CRUD
final class DataMapper {
    
    /// The database
    let db: Database
    
    /// The persistable
    let persistable: MutablePersistable
    
    /// DataMapper keeps a copy the persistable's persistentDictionary, so
    /// that this dictionary is built once whatever the database operation.
    /// It is guaranteed to have at least one (key, value) pair.
    let persistentDictionary: [String: DatabaseValueConvertible?]
    
    /// The table name
    let databaseTableName: String
    
    /// The table primary key
    let primaryKey: PrimaryKey?
    
    init(_ db: Database, _ persistable: MutablePersistable) {
        // Fail early if database table does not exist.
        let databaseTableName = persistable.dynamicType.databaseTableName
        let primaryKey = try! db.primaryKey(databaseTableName)
        
        // Fail early if persistentDictionary is empty
        let persistentDictionary = persistable.persistentDictionary
        GRDBPrecondition(persistentDictionary.count > 0, "\(persistable.dynamicType).persistentDictionary: invalid empty dictionary")
        
        self.db = db
        self.persistable = persistable
        self.persistentDictionary = persistentDictionary
        self.databaseTableName = databaseTableName
        self.primaryKey = primaryKey
    }
    
    func insertStatement() -> UpdateStatement {
        let query = InsertQuery(
            tableName: databaseTableName,
            insertedColumns: Array(persistentDictionary.keys))
        let statement = try! db.cachedUpdateStatement(query.sql)
        statement.unsafeSetArguments(StatementArguments(persistentDictionary.values))
        return statement
    }
    
    func updateStatement(columns columns: Set<String>) -> UpdateStatement {
        // Fail early if primary key does not resolve to a database row.
        let primaryKeyColumns = primaryKey?.columns ?? []
        let primaryKeyValues = databaseValues(for: primaryKeyColumns, inDictionary: persistentDictionary)
        GRDBPrecondition(primaryKeyValues.contains { !$0.isNull }, "record can not be identified. persistentDictionary must contain non-nil value(s) for the key(s) \(primaryKeyColumns.joined(separator: ","))")
        
<<<<<<< HEAD
        // Update everything but primary key
        var updatedColumns = persistentDictionary.keys.removing(contentsOf: primaryKeyColumns)
=======
        // Don't update primary key columns
        var updatedColumns = Array(persistentDictionary.keys)
            .map { $0.lowercaseString }
            .filter { (lowercaseKey: String) in columns.contains { $0.lowercaseString == lowercaseKey } }
            .filter { (lowercaseKey: String) in !primaryKeyColumns.contains { $0.lowercaseString == lowercaseKey } }
>>>>>>> d9229611
        if updatedColumns.isEmpty {
            // IMPLEMENTATION NOTE
            //
            // It is important to update something, so that
            // TransactionObserver can observe a change even though this
            // change is useless.
            //
            // The goal is to be able to write tests with minimal tables,
            // including tables made of a single primary key column.
            updatedColumns = primaryKeyColumns
        }
        let updatedValues = databaseValues(for: updatedColumns, inDictionary: persistentDictionary)
        
        let query = UpdateQuery(
            tableName: databaseTableName,
            updatedColumns: updatedColumns,
            conditionColumns: primaryKeyColumns)
        let statement = try! db.cachedUpdateStatement(query.sql)
        statement.unsafeSetArguments(StatementArguments(updatedValues + primaryKeyValues))
        return statement
    }
    
    func deleteStatement() -> UpdateStatement {
        // Fail early if primary key does not resolve to a database row.
        let primaryKeyColumns = primaryKey?.columns ?? []
        let primaryKeyValues = databaseValues(for: primaryKeyColumns, inDictionary: persistentDictionary)
        GRDBPrecondition(primaryKeyValues.contains { !$0.isNull }, "record can not be identified. persistentDictionary must contain non-nil value(s) for the key(s) \(primaryKeyColumns.joined(separator: ","))")
        
        let query = DeleteQuery(
            tableName: databaseTableName,
            conditionColumns: primaryKeyColumns)
        let statement = try! db.cachedUpdateStatement(query.sql)
        statement.unsafeSetArguments(StatementArguments(primaryKeyValues))
        return statement
    }
    
    func existsStatement() -> SelectStatement {
        // Fail early if primary key does not resolve to a database row.
        let primaryKeyColumns = primaryKey?.columns ?? []
        let primaryKeyValues = databaseValues(for: primaryKeyColumns, inDictionary: persistentDictionary)
        GRDBPrecondition(primaryKeyValues.contains { !$0.isNull }, "record can not be identified. persistentDictionary must contain non-nil value(s) for the key(s) \(primaryKeyColumns.joined(separator: ","))")
        
        let query = ExistsQuery(
            tableName: databaseTableName,
            conditionColumns: primaryKeyColumns)
        let statement = try! db.cachedSelectStatement(query.sql)
        statement.unsafeSetArguments(StatementArguments(primaryKeyValues))
        return statement
    }
}


// MARK: - InsertQuery

private struct InsertQuery {
    let tableName: String
    let insertedColumns: [String]
}

extension InsertQuery : Hashable {
    var hashValue: Int { return tableName.hashValue }
}

private func == (lhs: InsertQuery, rhs: InsertQuery) -> Bool {
    if lhs.tableName != rhs.tableName { return false }
    return lhs.insertedColumns == rhs.insertedColumns
}

extension InsertQuery {
    static let sqlCache = ReadWriteBox([InsertQuery: String]())
    var sql: String {
        if let sql = InsertQuery.sqlCache.read({ $0[self] }) {
            return sql
        }
        let columnsSQL = insertedColumns.map { $0.quotedDatabaseIdentifier }.joined(separator: ",")
        let valuesSQL = databaseQuestionMarks(count: insertedColumns.count)
        let sql = "INSERT INTO \(tableName.quotedDatabaseIdentifier) (\(columnsSQL)) VALUES (\(valuesSQL))"
        InsertQuery.sqlCache.write { $0[self] = sql }
        return sql
    }
}


// MARK: - UpdateQuery

private struct UpdateQuery {
    let tableName: String
    let updatedColumns: [String]
    let conditionColumns: [String]
}

extension UpdateQuery : Hashable {
    var hashValue: Int { return tableName.hashValue }
}

private func == (lhs: UpdateQuery, rhs: UpdateQuery) -> Bool {
    if lhs.tableName != rhs.tableName { return false }
    if lhs.updatedColumns != rhs.updatedColumns { return false }
    return lhs.conditionColumns == rhs.conditionColumns
}

extension UpdateQuery {
    static let sqlCache = ReadWriteBox([UpdateQuery: String]())
    var sql: String {
        if let sql = UpdateQuery.sqlCache.read({ $0[self] }) {
            return sql
        }
        let updateSQL = updatedColumns.map { "\($0.quotedDatabaseIdentifier)=?" }.joined(separator: ",")
        let whereSQL = conditionColumns.map { "\($0.quotedDatabaseIdentifier)=?" }.joined(separator: " AND ")
        let sql = "UPDATE \(tableName.quotedDatabaseIdentifier) SET \(updateSQL) WHERE \(whereSQL)"
        UpdateQuery.sqlCache.write { $0[self] = sql }
        return sql
    }
}


// MARK: - DeleteQuery

private struct DeleteQuery {
    let tableName: String
    let conditionColumns: [String]
}

extension DeleteQuery {
    var sql: String {
        let whereSQL = conditionColumns.map { "\($0.quotedDatabaseIdentifier)=?" }.joined(separator: " AND ")
        return "DELETE FROM \(tableName.quotedDatabaseIdentifier) WHERE \(whereSQL)"
    }
}


// MARK: - ExistsQuery

private struct ExistsQuery {
    let tableName: String
    let conditionColumns: [String]
}

extension ExistsQuery {
    var sql: String {
        let whereSQL = conditionColumns.map { "\($0.quotedDatabaseIdentifier)=?" }.joined(separator: " AND ")
        return "SELECT 1 FROM \(tableName.quotedDatabaseIdentifier) WHERE \(whereSQL)"
    }
}<|MERGE_RESOLUTION|>--- conflicted
+++ resolved
@@ -120,11 +120,7 @@
     /// - throws: A DatabaseError is thrown whenever an SQLite error occurs.
     ///   PersistenceError.recordNotFound is thrown if the primary key does not
     ///   match any row in the database.
-<<<<<<< HEAD
-    func update(_ db: Database) throws
-=======
-    func update(db: Database, columns: Set<String>) throws
->>>>>>> d9229611
+    func update(_ db: Database, columns: Set<String>) throws
     
     /// Executes an INSERT or an UPDATE statement so that `self` is saved in
     /// the database.
@@ -192,17 +188,12 @@
     
     /// Executes an UPDATE statement.
     ///
-<<<<<<< HEAD
-    /// The default implementation for update() invokes performUpdate().
-    func update(_ db: Database) throws {
-        try performUpdate(db)
-=======
     /// - parameter db: A database connection.
     /// - parameter columns: The columns to update.
     /// - throws: A DatabaseError is thrown whenever an SQLite error occurs.
     ///   PersistenceError.NotFound is thrown if the primary key does not
     ///   match any row in the database.
-    func update(db: Database, columns: Set<String>) throws {
+    func update(_ db: Database, columns: Set<String>) throws {
         try performUpdate(db, columns: columns)
     }
     
@@ -213,7 +204,7 @@
     /// - throws: A DatabaseError is thrown whenever an SQLite error occurs.
     ///   PersistenceError.NotFound is thrown if the primary key does not
     ///   match any row in the database.
-    func update<S: SequenceType where S.Generator.Element == SQLColumn>(db: Database, columns: S) throws {
+    func update<S: Sequence where S.Iterator.Element == SQLColumn>(_ db: Database, columns: S) throws {
         try update(db, columns: Set(columns.map { $0.name }))
     }
     
@@ -224,7 +215,7 @@
     /// - throws: A DatabaseError is thrown whenever an SQLite error occurs.
     ///   PersistenceError.NotFound is thrown if the primary key does not
     ///   match any row in the database.
-    func update<S: SequenceType where S.Generator.Element == String>(db: Database, columns: S) throws {
+    func update<S: Sequence where S.Iterator.Element == String>(_ db: Database, columns: S) throws {
         try update(db, columns: Set(columns))
     }
     
@@ -234,11 +225,10 @@
     /// - throws: A DatabaseError is thrown whenever an SQLite error occurs.
     ///   PersistenceError.NotFound is thrown if the primary key does not
     ///   match any row in the database.
-    func update(db: Database) throws {
-        let databaseTableName = self.dynamicType.databaseTableName()
+    func update(_ db: Database) throws {
+        let databaseTableName = self.dynamicType.databaseTableName
         let columns = try db.columns(in: databaseTableName)
         try update(db, columns: Set(columns.map { $0.name }))
->>>>>>> d9229611
     }
     
     /// Executes an INSERT or an UPDATE statement so that `self` is saved in
@@ -301,19 +291,14 @@
     /// that adopt MutablePersistable can invoke performUpdate() in their
     /// implementation of update(). They should not provide their own
     /// implementation of performUpdate().
-<<<<<<< HEAD
-    func performUpdate(_ db: Database) throws {
-        try DataMapper(db, self).updateStatement().execute()
-=======
     ///
     /// - parameter db: A database connection.
     /// - parameter columns: The columns to update.
     /// - throws: A DatabaseError is thrown whenever an SQLite error occurs.
     ///   PersistenceError.NotFound is thrown if the primary key does not
     ///   match any row in the database.
-    func performUpdate(db: Database, columns: Set<String>) throws {
+    func performUpdate(_ db: Database, columns: Set<String>) throws {
         try DataMapper(db, self).updateStatement(columns: columns).execute()
->>>>>>> d9229611
         if db.changesCount == 0 {
             throw PersistenceError.recordNotFound(self)
         }
@@ -559,22 +544,17 @@
         return statement
     }
     
-    func updateStatement(columns columns: Set<String>) -> UpdateStatement {
+    func updateStatement(columns: Set<String>) -> UpdateStatement {
         // Fail early if primary key does not resolve to a database row.
         let primaryKeyColumns = primaryKey?.columns ?? []
         let primaryKeyValues = databaseValues(for: primaryKeyColumns, inDictionary: persistentDictionary)
         GRDBPrecondition(primaryKeyValues.contains { !$0.isNull }, "record can not be identified. persistentDictionary must contain non-nil value(s) for the key(s) \(primaryKeyColumns.joined(separator: ","))")
         
-<<<<<<< HEAD
-        // Update everything but primary key
-        var updatedColumns = persistentDictionary.keys.removing(contentsOf: primaryKeyColumns)
-=======
         // Don't update primary key columns
         var updatedColumns = Array(persistentDictionary.keys)
-            .map { $0.lowercaseString }
-            .filter { (lowercaseKey: String) in columns.contains { $0.lowercaseString == lowercaseKey } }
-            .filter { (lowercaseKey: String) in !primaryKeyColumns.contains { $0.lowercaseString == lowercaseKey } }
->>>>>>> d9229611
+            .map { $0.lowercased() }
+            .filter { (lowercaseKey: String) in columns.contains { $0.lowercased() == lowercaseKey } }
+            .filter { (lowercaseKey: String) in !primaryKeyColumns.contains { $0.lowercased() == lowercaseKey } }
         if updatedColumns.isEmpty {
             // IMPLEMENTATION NOTE
             //
