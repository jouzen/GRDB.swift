import XCTest
#if USING_SQLCIPHER
    import GRDBCipher
#elseif USING_CUSTOMSQLITE
    import GRDBCustomSQLite
#else
    import GRDB
#endif

// MinimalRowID is the most tiny class with a RowID primary key which supports
// read and write operations of Record.
class MinimalRowID : Record {
    var id: Int64!
    
    init(id: Int64? = nil) {
        self.id = id
        super.init()
    }
    
    static func setup(inDatabase db: Database) throws {
        try db.execute(
            "CREATE TABLE minimalRowIDs (id INTEGER PRIMARY KEY)")
    }
    
    // Record
    
    override class var databaseTableName: String {
        return "minimalRowIDs"
    }
    
    required init(row: Row) {
        id = row.value(named: "id")
        super.init(row: row)
    }
    
    override var persistentDictionary: [String: DatabaseValueConvertible?] {
        return ["id": id]
    }
    
    override func didInsert(with rowID: Int64, for column: String?) {
        self.id = rowID
    }
}

class MinimalPrimaryKeyRowIDTests : GRDBTestCase {
    
    override func setup(_ dbWriter: DatabaseWriter) throws {
        var migrator = DatabaseMigrator()
        migrator.registerMigration("createMinimalRowID", migrate: MinimalRowID.setup)
        try migrator.migrate(dbWriter)
    }
    
    
    // MARK: - Insert
    
    func testInsertWithNilPrimaryKeyInsertsARowAndSetsPrimaryKey() {
        assertNoError {
            let dbQueue = try makeDatabaseQueue()
            try dbQueue.inDatabase { db in
                let record = MinimalRowID()
                XCTAssertTrue(record.id == nil)
                try record.insert(db)
                XCTAssertTrue(record.id != nil)
                
                let row = Row.fetchOne(db, "SELECT * FROM minimalRowIDs WHERE id = ?", arguments: [record.id])!
                for (key, value) in record.persistentDictionary {
<<<<<<< HEAD
                    if let dbv = row.databaseValue(named: key) {
                        XCTAssertEqual(dbv, value?.databaseValue ?? .null)
=======
                    if let dbv: DatabaseValue = row.value(named: key) {
                        XCTAssertEqual(dbv, value?.databaseValue ?? .Null)
>>>>>>> a2487820
                    } else {
                        XCTFail("Missing column \(key) in fetched row")
                    }
                }
            }
        }
    }
    
    func testInsertWithNotNilPrimaryKeyThatDoesNotMatchAnyRowInsertsARow() {
        assertNoError {
            let dbQueue = try makeDatabaseQueue()
            try dbQueue.inDatabase { db in
                let record = MinimalRowID()
                record.id = 123456
                try record.insert(db)
                
                let row = Row.fetchOne(db, "SELECT * FROM minimalRowIDs WHERE id = ?", arguments: [record.id])!
                for (key, value) in record.persistentDictionary {
<<<<<<< HEAD
                    if let dbv = row.databaseValue(named: key) {
                        XCTAssertEqual(dbv, value?.databaseValue ?? .null)
=======
                    if let dbv: DatabaseValue = row.value(named: key) {
                        XCTAssertEqual(dbv, value?.databaseValue ?? .Null)
>>>>>>> a2487820
                    } else {
                        XCTFail("Missing column \(key) in fetched row")
                    }
                }
            }
        }
    }
    
    func testInsertWithNotNilPrimaryKeyThatMatchesARowThrowsDatabaseError() {
        assertNoError {
            let dbQueue = try makeDatabaseQueue()
            try dbQueue.inDatabase { db in
                let record = MinimalRowID()
                try record.insert(db)
                do {
                    try record.insert(db)
                    XCTFail("Expected DatabaseError")
                } catch is DatabaseError {
                    // Expected DatabaseError
                }
            }
        }
    }
    
    func testInsertAfterDeleteInsertsARow() {
        assertNoError {
            let dbQueue = try makeDatabaseQueue()
            try dbQueue.inDatabase { db in
                let record = MinimalRowID()
                try record.insert(db)
                try record.delete(db)
                try record.insert(db)
                
                let row = Row.fetchOne(db, "SELECT * FROM minimalRowIDs WHERE id = ?", arguments: [record.id])!
                for (key, value) in record.persistentDictionary {
<<<<<<< HEAD
                    if let dbv = row.databaseValue(named: key) {
                        XCTAssertEqual(dbv, value?.databaseValue ?? .null)
=======
                    if let dbv: DatabaseValue = row.value(named: key) {
                        XCTAssertEqual(dbv, value?.databaseValue ?? .Null)
>>>>>>> a2487820
                    } else {
                        XCTFail("Missing column \(key) in fetched row")
                    }
                }
            }
        }
    }
    
    
    // MARK: - Update
    
    func testUpdateWithNotNilPrimaryKeyThatDoesNotMatchAnyRowThrowsRecordNotFound() {
        assertNoError {
            let dbQueue = try makeDatabaseQueue()
            try dbQueue.inDatabase { db in
                let record = MinimalRowID()
                record.id = 123456
                do {
                    try record.update(db)
                    XCTFail("Expected PersistenceError.recordNotFound")
                } catch PersistenceError.recordNotFound {
                    // Expected PersistenceError.recordNotFound
                }
            }
        }
    }
    
    func testUpdateWithNotNilPrimaryKeyThatMatchesARowUpdatesThatRow() {
        assertNoError {
            let dbQueue = try makeDatabaseQueue()
            try dbQueue.inDatabase { db in
                let record = MinimalRowID()
                try record.insert(db)
                try record.update(db)
                
                let row = Row.fetchOne(db, "SELECT * FROM minimalRowIDs WHERE id = ?", arguments: [record.id])!
                for (key, value) in record.persistentDictionary {
<<<<<<< HEAD
                    if let dbv = row.databaseValue(named: key) {
                        XCTAssertEqual(dbv, value?.databaseValue ?? .null)
=======
                    if let dbv: DatabaseValue = row.value(named: key) {
                        XCTAssertEqual(dbv, value?.databaseValue ?? .Null)
>>>>>>> a2487820
                    } else {
                        XCTFail("Missing column \(key) in fetched row")
                    }
                }
            }
        }
    }
    
    func testUpdateAfterDeleteThrowsRecordNotFound() {
        assertNoError {
            let dbQueue = try makeDatabaseQueue()
            try dbQueue.inDatabase { db in
                let record = MinimalRowID()
                try record.insert(db)
                try record.delete(db)
                do {
                    try record.update(db)
                    XCTFail("Expected PersistenceError.recordNotFound")
                } catch PersistenceError.recordNotFound {
                    // Expected PersistenceError.recordNotFound
                }
            }
        }
    }
    
    
    // MARK: - Save
    
    func testSaveWithNilPrimaryKeyInsertsARowAndSetsPrimaryKey() {
        assertNoError {
            let dbQueue = try makeDatabaseQueue()
            try dbQueue.inDatabase { db in
                let record = MinimalRowID()
                XCTAssertTrue(record.id == nil)
                try record.save(db)
                XCTAssertTrue(record.id != nil)
                
                let row = Row.fetchOne(db, "SELECT * FROM minimalRowIDs WHERE id = ?", arguments: [record.id])!
                for (key, value) in record.persistentDictionary {
<<<<<<< HEAD
                    if let dbv = row.databaseValue(named: key) {
                        XCTAssertEqual(dbv, value?.databaseValue ?? .null)
=======
                    if let dbv: DatabaseValue = row.value(named: key) {
                        XCTAssertEqual(dbv, value?.databaseValue ?? .Null)
>>>>>>> a2487820
                    } else {
                        XCTFail("Missing column \(key) in fetched row")
                    }
                }
            }
        }
    }
    
    func testSaveWithNotNilPrimaryKeyThatDoesNotMatchAnyRowInsertsARow() {
        assertNoError {
            let dbQueue = try makeDatabaseQueue()
            try dbQueue.inDatabase { db in
                let record = MinimalRowID()
                record.id = 123456
                try record.save(db)
                
                let row = Row.fetchOne(db, "SELECT * FROM minimalRowIDs WHERE id = ?", arguments: [record.id])!
                for (key, value) in record.persistentDictionary {
<<<<<<< HEAD
                    if let dbv = row.databaseValue(named: key) {
                        XCTAssertEqual(dbv, value?.databaseValue ?? .null)
=======
                    if let dbv: DatabaseValue = row.value(named: key) {
                        XCTAssertEqual(dbv, value?.databaseValue ?? .Null)
>>>>>>> a2487820
                    } else {
                        XCTFail("Missing column \(key) in fetched row")
                    }
                }
            }
        }
    }
    
    func testSaveWithNotNilPrimaryKeyThatMatchesARowUpdatesThatRow() {
        assertNoError {
            let dbQueue = try makeDatabaseQueue()
            try dbQueue.inDatabase { db in
                let record = MinimalRowID()
                try record.insert(db)
                try record.save(db)
                
                let row = Row.fetchOne(db, "SELECT * FROM minimalRowIDs WHERE id = ?", arguments: [record.id])!
                for (key, value) in record.persistentDictionary {
<<<<<<< HEAD
                    if let dbv = row.databaseValue(named: key) {
                        XCTAssertEqual(dbv, value?.databaseValue ?? .null)
=======
                    if let dbv: DatabaseValue = row.value(named: key) {
                        XCTAssertEqual(dbv, value?.databaseValue ?? .Null)
>>>>>>> a2487820
                    } else {
                        XCTFail("Missing column \(key) in fetched row")
                    }
                }
            }
        }
    }
    
    func testSaveAfterDeleteInsertsARow() {
        assertNoError {
            let dbQueue = try makeDatabaseQueue()
            try dbQueue.inDatabase { db in
                let record = MinimalRowID()
                try record.insert(db)
                try record.delete(db)
                try record.save(db)
                
                let row = Row.fetchOne(db, "SELECT * FROM minimalRowIDs WHERE id = ?", arguments: [record.id])!
                for (key, value) in record.persistentDictionary {
<<<<<<< HEAD
                    if let dbv = row.databaseValue(named: key) {
                        XCTAssertEqual(dbv, value?.databaseValue ?? .null)
=======
                    if let dbv: DatabaseValue = row.value(named: key) {
                        XCTAssertEqual(dbv, value?.databaseValue ?? .Null)
>>>>>>> a2487820
                    } else {
                        XCTFail("Missing column \(key) in fetched row")
                    }
                }
            }
        }
    }
    
    
    // MARK: - Delete
    
    func testDeleteWithNotNilPrimaryKeyThatDoesNotMatchAnyRowDoesNothing() {
        assertNoError {
            let dbQueue = try makeDatabaseQueue()
            try dbQueue.inDatabase { db in
                let record = MinimalRowID()
                record.id = 123456
                let deleted = try record.delete(db)
                XCTAssertFalse(deleted)
            }
        }
    }
    
    func testDeleteWithNotNilPrimaryKeyThatMatchesARowDeletesThatRow() {
        assertNoError {
            let dbQueue = try makeDatabaseQueue()
            try dbQueue.inDatabase { db in
                let record = MinimalRowID()
                try record.insert(db)
                let deleted = try record.delete(db)
                XCTAssertTrue(deleted)
                
                let row = Row.fetchOne(db, "SELECT * FROM minimalRowIDs WHERE id = ?", arguments: [record.id])
                XCTAssertTrue(row == nil)
            }
        }
    }
    
    func testDeleteAfterDeleteDoesNothing() {
        assertNoError {
            let dbQueue = try makeDatabaseQueue()
            try dbQueue.inDatabase { db in
                let record = MinimalRowID()
                try record.insert(db)
                var deleted = try record.delete(db)
                XCTAssertTrue(deleted)
                deleted = try record.delete(db)
                XCTAssertFalse(deleted)
            }
        }
    }
    
    
    // MARK: - Fetch With Key
    
    func testFetchWithKeys() {
        assertNoError {
            let dbQueue = try makeDatabaseQueue()
            try dbQueue.inDatabase { db in
                let record1 = MinimalRowID()
                try record1.insert(db)
                let record2 = MinimalRowID()
                try record2.insert(db)
                
                do {
                    let fetchedRecords = Array(MinimalRowID.fetch(db, keys: []))
                    XCTAssertEqual(fetchedRecords.count, 0)
                }
                
                do {
                    let fetchedRecords = Array(MinimalRowID.fetch(db, keys: [["id": record1.id], ["id": record2.id]]))
                    XCTAssertEqual(fetchedRecords.count, 2)
                    XCTAssertEqual(Set(fetchedRecords.map { $0.id }), Set([record1.id, record2.id]))
                }
                
                do {
                    let fetchedRecords = Array(MinimalRowID.fetch(db, keys: [["id": record1.id], ["id": nil]]))
                    XCTAssertEqual(fetchedRecords.count, 1)
                    XCTAssertEqual(fetchedRecords.first!.id, record1.id!)
                }
            }
        }
    }
    
    func testFetchAllWithKeys() {
        assertNoError {
            let dbQueue = try makeDatabaseQueue()
            try dbQueue.inDatabase { db in
                let record1 = MinimalRowID()
                try record1.insert(db)
                let record2 = MinimalRowID()
                try record2.insert(db)
                
                do {
                    let fetchedRecords = MinimalRowID.fetchAll(db, keys: [])
                    XCTAssertEqual(fetchedRecords.count, 0)
                }
                
                do {
                    let fetchedRecords = MinimalRowID.fetchAll(db, keys: [["id": record1.id], ["id": record2.id]])
                    XCTAssertEqual(fetchedRecords.count, 2)
                    XCTAssertEqual(Set(fetchedRecords.map { $0.id }), Set([record1.id, record2.id]))
                }
                
                do {
                    let fetchedRecords = MinimalRowID.fetchAll(db, keys: [["id": record1.id], ["id": nil]])
                    XCTAssertEqual(fetchedRecords.count, 1)
                    XCTAssertEqual(fetchedRecords.first!.id, record1.id!)
                }
            }
        }
    }
    
    func testFetchOneWithKey() {
        assertNoError {
            let dbQueue = try makeDatabaseQueue()
            try dbQueue.inDatabase { db in
                let record = MinimalRowID()
                try record.insert(db)
                
                let fetchedRecord = MinimalRowID.fetchOne(db, key: ["id": record.id])!
                XCTAssertTrue(fetchedRecord.id == record.id)
            }
        }
    }
    
    
    // MARK: - Fetch With Primary Key
    
    func testFetchWithPrimaryKeys() {
        assertNoError {
            let dbQueue = try makeDatabaseQueue()
            try dbQueue.inDatabase { db in
                let record1 = MinimalRowID()
                try record1.insert(db)
                let record2 = MinimalRowID()
                try record2.insert(db)
                
                do {
                    let ids: [Int64] = []
                    let fetchedRecords = Array(MinimalRowID.fetch(db, keys: ids))
                    XCTAssertEqual(fetchedRecords.count, 0)
                }
                
                do {
                    let ids = [record1.id!, record2.id!]
                    let fetchedRecords = Array(MinimalRowID.fetch(db, keys: ids))
                    XCTAssertEqual(fetchedRecords.count, 2)
                    XCTAssertEqual(Set(fetchedRecords.map { $0.id }), Set(ids))
                }
            }
        }
    }
    
    func testFetchAllWithPrimaryKeys() {
        assertNoError {
            let dbQueue = try makeDatabaseQueue()
            try dbQueue.inDatabase { db in
                let record1 = MinimalRowID()
                try record1.insert(db)
                let record2 = MinimalRowID()
                try record2.insert(db)
                
                do {
                    let ids: [Int64] = []
                    let fetchedRecords = MinimalRowID.fetchAll(db, keys: ids)
                    XCTAssertEqual(fetchedRecords.count, 0)
                }
                
                do {
                    let ids = [record1.id!, record2.id!]
                    let fetchedRecords = MinimalRowID.fetchAll(db, keys: ids)
                    XCTAssertEqual(fetchedRecords.count, 2)
                    XCTAssertEqual(Set(fetchedRecords.map { $0.id }), Set(ids))
                }
            }
        }
    }
    
    func testFetchOneWithPrimaryKey() {
        assertNoError {
            let dbQueue = try makeDatabaseQueue()
            try dbQueue.inDatabase { db in
                let record = MinimalRowID()
                try record.insert(db)
                
                do {
                    let id: Int64? = nil
                    let fetchedRecord = MinimalRowID.fetchOne(db, key: id)
                    XCTAssertTrue(fetchedRecord == nil)
                }
                
                do {
                    let fetchedRecord = MinimalRowID.fetchOne(db, key: record.id)!
                    XCTAssertTrue(fetchedRecord.id == record.id)
                }
            }
        }
    }
    
    
    // MARK: - Exists
    
    func testExistsWithNotNilPrimaryKeyThatDoesNotMatchAnyRowReturnsFalse() {
        assertNoError {
            let dbQueue = try makeDatabaseQueue()
            dbQueue.inDatabase { db in
                let record = MinimalRowID()
                record.id = 123456
                XCTAssertFalse(record.exists(db))
            }
        }
    }
    
    func testExistsWithNotNilPrimaryKeyThatMatchesARowReturnsTrue() {
        assertNoError {
            let dbQueue = try makeDatabaseQueue()
            try dbQueue.inDatabase { db in
                let record = MinimalRowID()
                try record.insert(db)
                XCTAssertTrue(record.exists(db))
            }
        }
    }
    
    func testExistsAfterDeleteReturnsTrue() {
        assertNoError {
            let dbQueue = try makeDatabaseQueue()
            try dbQueue.inDatabase { db in
                let record = MinimalRowID()
                try record.insert(db)
                try record.delete(db)
                XCTAssertFalse(record.exists(db))
            }
        }
    }
}<|MERGE_RESOLUTION|>--- conflicted
+++ resolved
@@ -64,13 +64,8 @@
                 
                 let row = Row.fetchOne(db, "SELECT * FROM minimalRowIDs WHERE id = ?", arguments: [record.id])!
                 for (key, value) in record.persistentDictionary {
-<<<<<<< HEAD
-                    if let dbv = row.databaseValue(named: key) {
-                        XCTAssertEqual(dbv, value?.databaseValue ?? .null)
-=======
-                    if let dbv: DatabaseValue = row.value(named: key) {
-                        XCTAssertEqual(dbv, value?.databaseValue ?? .Null)
->>>>>>> a2487820
+                    if let dbv: DatabaseValue = row.value(named: key) {
+                        XCTAssertEqual(dbv, value?.databaseValue ?? .null)
                     } else {
                         XCTFail("Missing column \(key) in fetched row")
                     }
@@ -89,13 +84,8 @@
                 
                 let row = Row.fetchOne(db, "SELECT * FROM minimalRowIDs WHERE id = ?", arguments: [record.id])!
                 for (key, value) in record.persistentDictionary {
-<<<<<<< HEAD
-                    if let dbv = row.databaseValue(named: key) {
-                        XCTAssertEqual(dbv, value?.databaseValue ?? .null)
-=======
-                    if let dbv: DatabaseValue = row.value(named: key) {
-                        XCTAssertEqual(dbv, value?.databaseValue ?? .Null)
->>>>>>> a2487820
+                    if let dbv: DatabaseValue = row.value(named: key) {
+                        XCTAssertEqual(dbv, value?.databaseValue ?? .null)
                     } else {
                         XCTFail("Missing column \(key) in fetched row")
                     }
@@ -131,13 +121,8 @@
                 
                 let row = Row.fetchOne(db, "SELECT * FROM minimalRowIDs WHERE id = ?", arguments: [record.id])!
                 for (key, value) in record.persistentDictionary {
-<<<<<<< HEAD
-                    if let dbv = row.databaseValue(named: key) {
-                        XCTAssertEqual(dbv, value?.databaseValue ?? .null)
-=======
-                    if let dbv: DatabaseValue = row.value(named: key) {
-                        XCTAssertEqual(dbv, value?.databaseValue ?? .Null)
->>>>>>> a2487820
+                    if let dbv: DatabaseValue = row.value(named: key) {
+                        XCTAssertEqual(dbv, value?.databaseValue ?? .null)
                     } else {
                         XCTFail("Missing column \(key) in fetched row")
                     }
@@ -175,13 +160,8 @@
                 
                 let row = Row.fetchOne(db, "SELECT * FROM minimalRowIDs WHERE id = ?", arguments: [record.id])!
                 for (key, value) in record.persistentDictionary {
-<<<<<<< HEAD
-                    if let dbv = row.databaseValue(named: key) {
-                        XCTAssertEqual(dbv, value?.databaseValue ?? .null)
-=======
-                    if let dbv: DatabaseValue = row.value(named: key) {
-                        XCTAssertEqual(dbv, value?.databaseValue ?? .Null)
->>>>>>> a2487820
+                    if let dbv: DatabaseValue = row.value(named: key) {
+                        XCTAssertEqual(dbv, value?.databaseValue ?? .null)
                     } else {
                         XCTFail("Missing column \(key) in fetched row")
                     }
@@ -221,13 +201,8 @@
                 
                 let row = Row.fetchOne(db, "SELECT * FROM minimalRowIDs WHERE id = ?", arguments: [record.id])!
                 for (key, value) in record.persistentDictionary {
-<<<<<<< HEAD
-                    if let dbv = row.databaseValue(named: key) {
-                        XCTAssertEqual(dbv, value?.databaseValue ?? .null)
-=======
-                    if let dbv: DatabaseValue = row.value(named: key) {
-                        XCTAssertEqual(dbv, value?.databaseValue ?? .Null)
->>>>>>> a2487820
+                    if let dbv: DatabaseValue = row.value(named: key) {
+                        XCTAssertEqual(dbv, value?.databaseValue ?? .null)
                     } else {
                         XCTFail("Missing column \(key) in fetched row")
                     }
@@ -246,13 +221,8 @@
                 
                 let row = Row.fetchOne(db, "SELECT * FROM minimalRowIDs WHERE id = ?", arguments: [record.id])!
                 for (key, value) in record.persistentDictionary {
-<<<<<<< HEAD
-                    if let dbv = row.databaseValue(named: key) {
-                        XCTAssertEqual(dbv, value?.databaseValue ?? .null)
-=======
-                    if let dbv: DatabaseValue = row.value(named: key) {
-                        XCTAssertEqual(dbv, value?.databaseValue ?? .Null)
->>>>>>> a2487820
+                    if let dbv: DatabaseValue = row.value(named: key) {
+                        XCTAssertEqual(dbv, value?.databaseValue ?? .null)
                     } else {
                         XCTFail("Missing column \(key) in fetched row")
                     }
@@ -271,13 +241,8 @@
                 
                 let row = Row.fetchOne(db, "SELECT * FROM minimalRowIDs WHERE id = ?", arguments: [record.id])!
                 for (key, value) in record.persistentDictionary {
-<<<<<<< HEAD
-                    if let dbv = row.databaseValue(named: key) {
-                        XCTAssertEqual(dbv, value?.databaseValue ?? .null)
-=======
-                    if let dbv: DatabaseValue = row.value(named: key) {
-                        XCTAssertEqual(dbv, value?.databaseValue ?? .Null)
->>>>>>> a2487820
+                    if let dbv: DatabaseValue = row.value(named: key) {
+                        XCTAssertEqual(dbv, value?.databaseValue ?? .null)
                     } else {
                         XCTFail("Missing column \(key) in fetched row")
                     }
@@ -297,13 +262,8 @@
                 
                 let row = Row.fetchOne(db, "SELECT * FROM minimalRowIDs WHERE id = ?", arguments: [record.id])!
                 for (key, value) in record.persistentDictionary {
-<<<<<<< HEAD
-                    if let dbv = row.databaseValue(named: key) {
-                        XCTAssertEqual(dbv, value?.databaseValue ?? .null)
-=======
-                    if let dbv: DatabaseValue = row.value(named: key) {
-                        XCTAssertEqual(dbv, value?.databaseValue ?? .Null)
->>>>>>> a2487820
+                    if let dbv: DatabaseValue = row.value(named: key) {
+                        XCTAssertEqual(dbv, value?.databaseValue ?? .null)
                     } else {
                         XCTFail("Missing column \(key) in fetched row")
                     }
