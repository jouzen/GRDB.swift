--- conflicted
+++ resolved
@@ -1,8 +1,4 @@
-<<<<<<< HEAD
-- [ ] Document the change in awakeFromFetch() in CHANGELOG.md
-=======
 - [ ] DatabaseValue.failableValue() is not a nice name. It makes the documentation of custom SQL functions weird.
->>>>>>> be4497f7
 - [ ] Support for resource values (see https://developer.apple.com/library/ios/qa/qa1719/_index.html)
 - [ ] DOC: Write an app like http://www.appcoda.com/swiftydb/ ?
 - [ ] DOC: Since commit e6010e334abdf98eb9f62c1d6abbb2a9e8cd7d19, one can not use the raw SQLite API without importing the SQLite module for the platform. We need to document that.
@@ -19,11 +15,7 @@
 
 Not sure:
 
-<<<<<<< HEAD
 - [ ] Turn DatabaseWriter.readFromWrite to Database.readFromCurrentState { ... } ?
-- [ ] Build Swift string functions in, and have Person.select(name.uppercaseString) call a custom function named uppercaseString
-=======
->>>>>>> be4497f7
 - [ ] Refactor errors in a single type?
 - [ ] Since Records' primary key are infered, no operation is possible on the primary key unless we have a Database instance. It's impossible to define the record.primaryKey property, or to provide a copy() function that does not clone the primary key: they miss the database that is the only object aware of the primary key. Should we change our mind, and have Record explicitly expose their primary key again?
 - [ ] Have Record adopt Hashable and Equatable, based on primary key. Problem: we can't do it know because we don't know the primary key until we have a database connection.
