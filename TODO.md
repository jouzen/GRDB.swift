<<<<<<< HEAD
- [ ] Document the change in awakeFromFetch() in CHANGELOG.md
=======
- [ ] Support for resource values (see https://developer.apple.com/library/ios/qa/qa1719/_index.html)
>>>>>>> c412a01f
- [ ] DOC: Write an app like http://www.appcoda.com/swiftydb/ ?
- [ ] DOC: Since commit e6010e334abdf98eb9f62c1d6abbb2a9e8cd7d19, one can not use the raw SQLite API without importing the SQLite module for the platform. We need to document that.
- [ ] Query builder
    - [ ] SELECT readers.*, books.* FROM ... JOIN ...
    - [ ] date functions
    - [ ] NOW
    - [ ] RANDOM() https://www.sqlite.org/lang_corefunc.html
    - [ ] LIKE https://www.sqlite.org/lang_expr.html
    - [ ] GLOB https://www.sqlite.org/lang_expr.html
    - [ ] MATCH https://www.sqlite.org/lang_expr.html
    - [ ] REGEXP https://www.sqlite.org/lang_expr.html
    - [ ] CASE x WHEN w1 THEN r1 WHEN w2 THEN r2 ELSE r3 END https://www.sqlite.org/lang_expr.html

Not sure:

- [ ] Build Swift string functions in, and have Person.select(name.uppercaseString) call a custom function named uppercaseString
- [ ] Refactor errors in a single type?
- [ ] Since Records' primary key are infered, no operation is possible on the primary key unless we have a Database instance. It's impossible to define the record.primaryKey property, or to provide a copy() function that does not clone the primary key: they miss the database that is the only object aware of the primary key. Should we change our mind, and have Record explicitly expose their primary key again?
- [ ] Have Record adopt Hashable and Equatable, based on primary key. Problem: we can't do it know because we don't know the primary key until we have a database connection.


Require changes in the Swift language:

- [ ] Specific and optimized Optional<StatementColumnConvertible>.fetch... methods when http://openradar.appspot.com/22852669 is fixed.


Requires recompilation of SQLite:

- [ ] https://www.sqlite.org/c3ref/column_database_name.html could help extracting out of a row a subrow only made of columns that come from a specific table. Requires SQLITE_ENABLE_COLUMN_METADATA which is not set on the sqlite3 lib that ships with OSX.



Reading list:

- VACUUM (https://blogs.gnome.org/jnelson/)
- Full text search (https://www.sqlite.org/fts3.html. Related: https://blogs.gnome.org/jnelson/)
- https://www.sqlite.org/undoredo.html
- http://www.sqlite.org/intern-v-extern-blob.html
- List of documentation keywords: https://swift.org/documentation/api-design-guidelines.html#special-instructions
- https://www.zetetic.net/sqlcipher/
- https://sqlite.org/sharedcache.html<|MERGE_RESOLUTION|>--- conflicted
+++ resolved
@@ -1,8 +1,5 @@
-<<<<<<< HEAD
 - [ ] Document the change in awakeFromFetch() in CHANGELOG.md
-=======
 - [ ] Support for resource values (see https://developer.apple.com/library/ios/qa/qa1719/_index.html)
->>>>>>> c412a01f
 - [ ] DOC: Write an app like http://www.appcoda.com/swiftydb/ ?
 - [ ] DOC: Since commit e6010e334abdf98eb9f62c1d6abbb2a9e8cd7d19, one can not use the raw SQLite API without importing the SQLite module for the platform. We need to document that.
 - [ ] Query builder
